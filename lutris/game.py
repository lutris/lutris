--- conflicted
+++ resolved
@@ -67,13 +67,8 @@
             self.playtime = float(game_data.get("playtime") or 0.0)
         except ValueError:
             logger.error("Invalid playtime value %s", game_data.get("playtime"))
-<<<<<<< HEAD
-        finally:
-            if not hasattr(self, "playtime"):
-                self.playtime = 0.0
-=======
             self.playtime = 0.0
->>>>>>> d6419533
+
 
         if self.game_config_id:
             self.load_config()
