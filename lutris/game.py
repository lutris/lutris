# -*- coding: utf-8 -*-
"""Module that actually runs the games."""
import os
import time
import datetime
import shlex
import subprocess

from gi.repository import GLib, Gtk

from lutris import pga
from lutris import runtime
from lutris.services import xdg
from lutris.runners import import_runner, InvalidRunner, wine
from lutris.util import audio, display, jobs, system, strings
from lutris.util.log import logger
from lutris.config import LutrisConfig
from lutris.thread import LutrisThread, HEARTBEAT_DELAY
from lutris.gui import dialogs
from lutris.util.timer import Timer

<<<<<<< HEAD
class Game:
=======
class Game(object):
>>>>>>> 6786acca
    """This class takes cares of loading the configuration for a game
       and running it.
    """
    STATE_IDLE = 'idle'
    STATE_STOPPED = 'stopped'
    STATE_RUNNING = 'running'

    def __init__(self, game_id=None):
        self.id = game_id
        self.runner = None
        self.game_thread = None
        self.heartbeat = None
        self.config = None
        self.killswitch = None
        self.state = self.STATE_IDLE
        self.exit_main_loop = False

        game_data = pga.get_game_by_field(game_id, 'id')
        self.slug = game_data.get('slug') or ''
        self.runner_name = game_data.get('runner') or ''
        self.directory = game_data.get('directory') or ''
        self.name = game_data.get('name') or ''

        self.is_installed = bool(game_data.get('installed')) or False
        self.platform = game_data.get('platform') or ''
        self.year = game_data.get('year') or ''
        self.lastplayed = game_data.get('lastplayed') or 0
        self.game_config_id = game_data.get('configpath') or ''
        self.steamid = game_data.get('steamid') or ''
        self.has_custom_banner = bool(game_data.get('has_custom_banner')) or False
        self.has_custom_icon = bool(game_data.get('has_custom_icon')) or False

        self.load_config()
        self.resolution_changed = False
        self.compositor_disabled = False
        self.stop_compositor = self.start_compositor = ""
        self.original_outputs = None
        self.log_buffer = Gtk.TextBuffer()
        self.log_buffer.create_tag("warning", foreground="red")

        self.timer = Timer()
        self.playtime = game_data.get('playtime') or ''

    def __repr__(self):
        return self.__unicode__()

    def __unicode__(self):
        value = self.name
        if self.runner_name:
            value += " (%s)" % self.runner_name
        return value

    @staticmethod
    def show_error_message(message):
        """Display an error message based on the runner's output."""
        if message['error'] == "CUSTOM":
            message_text = message['text'].replace('&', '&amp;')
            dialogs.ErrorDialog(message_text)
        elif message['error'] == "RUNNER_NOT_INSTALLED":
            dialogs.ErrorDialog('Error the runner is not installed')
        elif message['error'] == "NO_BIOS":
            dialogs.ErrorDialog("A bios file is required to run this game")
        elif message['error'] == "FILE_NOT_FOUND":
            filename = message['file']
            if filename:
                message_text = "The file {} could not be found".format(
                    filename.replace('&', '&amp;')
                )
            else:
                message_text = "No file provided"
            dialogs.ErrorDialog(message_text)
        elif message['error'] == "NOT_EXECUTABLE":
            message_text = message['file'].replace('&', '&amp;')
            dialogs.ErrorDialog("The file %s is not executable" % message_text)

    def get_browse_dir(self):
        """Return the path to open with the Browse Files action."""
        return self.runner.browse_dir

    def load_config(self):
        """Load the game's configuration."""
        self.config = LutrisConfig(runner_slug=self.runner_name,
                                   game_config_id=self.game_config_id)
        if not self.is_installed:
            return
        if not self.runner_name:
            logger.error('Incomplete data for %s', self.slug)
            return
        try:
            runner_class = import_runner(self.runner_name)
        except InvalidRunner:
            logger.error("Unable to import runner %s for %s",
                         self.runner_name, self.slug)
        else:
            self.runner = runner_class(self.config)

    def desktop_effects(self, enable):
        if enable:
            system.execute(self.start_compositor, shell=True)
        else:
            if os.environ.get('DESKTOP_SESSION') == "plasma":
                self.stop_compositor = "qdbus org.kde.KWin /Compositor org.kde.kwin.Compositing.suspend"
                self.start_compositor = "qdbus org.kde.KWin /Compositor org.kde.kwin.Compositing.resume"
            elif os.environ.get('DESKTOP_SESSION') == "mate" and system.execute("gsettings get org.mate.Marco.general compositing-manager", shell=True) == 'true':
                self.stop_compositor = "gsettings set org.mate.Marco.general compositing-manager false"
                self.start_compositor = "gsettings set org.mate.Marco.general compositing-manager true"
            elif os.environ.get('DESKTOP_SESSION') == "xfce" and system.execute("xfconf-query --channel=xfwm4 --property=/general/use_compositing", shell=True) == 'true':
                self.stop_compositor = "xfconf-query --channel=xfwm4 --property=/general/use_compositing --set=false"
                self.start_compositor = "xfconf-query --channel=xfwm4 --property=/general/use_compositing --set=true"

            if not (self.compositor_disabled or self.stop_compositor == ""):
                system.execute(self.stop_compositor, shell=True)
                self.compositor_disabled = True

    def remove(self, from_library=False, from_disk=False):
        if from_disk and self.runner:
            logger.debug("Removing game %s from disk", self.id)
            self.runner.remove_game_data(game_path=self.directory)

        # Do not keep multiple copies of the same game
        existing_games = pga.get_games_where(slug=self.slug)
        if len(existing_games) > 1:
            from_library = True

        if from_library:
            logger.debug("Removing game %s from library", self.id)
            pga.delete_game(self.id)
        else:
            pga.set_uninstalled(self.id)
        self.config.remove()
        xdg.remove_launcher(self.slug, self.id, desktop=True, menu=True)
        return from_library

    def set_platform_from_runner(self):
        if not self.runner:
            return
        self.platform = self.runner.get_platform()

    def save(self, metadata_only=False):
        """
        Save the game's config and metadata, if `metadata_only` is set to True,
        do not save the config. This is useful when exiting the game since the
        config might have changed and we don't want to override the changes.
        """
        if not metadata_only:
            self.config.save()
        self.id = pga.add_or_update(
            name=self.name,
            runner=self.runner_name,
            slug=self.slug,
            platform=self.platform,
            year=self.year,
            lastplayed=self.lastplayed,
            directory=self.directory,
            installed=self.is_installed,
            configpath=self.config.game_config_id,
            steamid=self.steamid,
            id=self.id,
<<<<<<< HEAD
            playtime = self.playtime
=======
            playtime = self.playtime,
>>>>>>> 6786acca
        )
        

    def prelaunch(self):
        """Verify that the current game can be launched."""
        if not self.runner.is_installed():
            installed = self.runner.install_dialog()
            if not installed:
                return False

        if self.runner.use_runtime():
            runtime_updater = runtime.RuntimeUpdater()
            if runtime_updater.is_updating():
                logger.warning("Runtime updates: %s", runtime_updater.current_updates)
                dialogs.ErrorDialog("Runtime currently updating",
                                    "Game might not work as expected")
        if "wine" in self.runner_name and not wine.get_system_wine_version():
            dialogs.DontShowAgainDialog(
                'hide-wine-systemwide-install-warning',
                "Wine is not installed on your system.",
                secondary_message="Having Wine installed on your system guarantees that "
                "Wine builds from Lutris will have all required dependencies.\n\nPlease "
                "follow the instructions given in the <a "
                "href='https://github.com/lutris/lutris/wiki/Wine'>Lutris Wiki</a> to "
                "install Wine."
            )
        return True

    def play(self):
        """Launch the game."""
        if not self.runner:
            dialogs.ErrorDialog("Invalid game configuration: Missing runner")
            self.state = self.STATE_STOPPED
            return

        if not self.prelaunch():
            self.state = self.STATE_STOPPED
            return

        if hasattr(self.runner, 'prelaunch'):
            jobs.AsyncCall(self.runner.prelaunch, self.do_play)
        else:
            self.do_play(True)

    def do_play(self, prelaunched, error=None):
<<<<<<< HEAD
        
        self.timer.start_t()
        
=======

        self.timer.start_t()

>>>>>>> 6786acca
        if error:
            logger.error(error)
            dialogs.ErrorDialog(str(error))
        if not prelaunched:
            logger.error("Game prelaunch unsuccessful")
            dialogs.ErrorDialog("An error prevented the game from running")
            self.state = self.STATE_STOPPED
            return
        system_config = self.runner.system_config
        self.original_outputs = sorted(
            display.get_outputs(),
            key=lambda e: e[0] == system_config.get('display')
        )

        gameplay_info = self.runner.play()
        logger.debug("Launching %s: %s", self.name, gameplay_info)
        if 'error' in gameplay_info:
            self.show_error_message(gameplay_info)
            self.state = self.STATE_STOPPED
            return

        env = {}
        sdl_gamecontrollerconfig = system_config.get('sdl_gamecontrollerconfig')
        if sdl_gamecontrollerconfig:
            path = os.path.expanduser(sdl_gamecontrollerconfig)
            if os.path.exists(path):
                with open(path, "r") as f:
                    sdl_gamecontrollerconfig = f.read()
            env['SDL_GAMECONTROLLERCONFIG'] = sdl_gamecontrollerconfig

        sdl_video_fullscreen = system_config.get('sdl_video_fullscreen') or ''
        env['SDL_VIDEO_FULLSCREEN_DISPLAY'] = sdl_video_fullscreen

        restrict_to_display = system_config.get('display')
        if restrict_to_display != 'off':
            display.turn_off_except(restrict_to_display)
            time.sleep(3)
            self.resolution_changed = True

        resolution = system_config.get('resolution')
        if resolution != 'off':
            display.change_resolution(resolution)
            time.sleep(3)
            self.resolution_changed = True

        if system_config.get('reset_pulse'):
            audio.reset_pulse()

        self.killswitch = system_config.get('killswitch')
        if self.killswitch and not os.path.exists(self.killswitch):
            # Prevent setting a killswitch to a file that doesn't exists
            self.killswitch = None

        # Command
        launch_arguments = gameplay_info['command']

        optimus = system_config.get('optimus')
        if optimus == 'primusrun' and system.find_executable('primusrun'):
            launch_arguments.insert(0, 'primusrun')
        elif optimus == 'optirun' and system.find_executable('optirun'):
            launch_arguments.insert(0, 'virtualgl')
            launch_arguments.insert(0, '-b')
            launch_arguments.insert(0, 'optirun')

        xephyr = system_config.get('xephyr') or 'off'
        if xephyr != 'off':
            if xephyr == '8bpp':
                xephyr_depth = '8'
            else:
                xephyr_depth = '16'
            xephyr_resolution = system_config.get('xephyr_resolution') or '640x480'
            xephyr_command = ['Xephyr', ':2', '-ac', '-screen',
                              xephyr_resolution + 'x' + xephyr_depth, '-glamor',
                              '-reset', '-terminate', '-fullscreen']
            xephyr_thread = LutrisThread(xephyr_command)
            xephyr_thread.start()
            time.sleep(3)
            env['DISPLAY'] = ':2'

        if system_config.get('use_us_layout'):
            setxkbmap_command = ['setxkbmap', '-model', 'pc101', 'us', '-print']
            xkbcomp_command = ['xkbcomp', '-', os.environ.get('DISPLAY', ':0')]
            xkbcomp = subprocess.Popen(xkbcomp_command, stdin=subprocess.PIPE)
            subprocess.Popen(setxkbmap_command,
                             env=os.environ,
                             stdout=xkbcomp.stdin).communicate()
            xkbcomp.communicate()

        pulse_latency = system_config.get('pulse_latency')
        if pulse_latency:
            env['PULSE_LATENCY_MSEC'] = '60'

        prefix_command = system_config.get("prefix_command") or ''
        if prefix_command:
            launch_arguments = shlex.split(os.path.expandvars(prefix_command)) + launch_arguments

        single_cpu = system_config.get('single_cpu') or False
        if single_cpu:
            logger.info('The game will run on a single CPU core')
            launch_arguments.insert(0, '0')
            launch_arguments.insert(0, '-c')
            launch_arguments.insert(0, 'taskset')

        terminal = system_config.get('terminal')
        if terminal:
            terminal = system_config.get("terminal_app",
                                         system.get_default_terminal())
            if terminal and not system.find_executable(terminal):
                dialogs.ErrorDialog("The selected terminal application "
                                    "could not be launched:\n"
                                    "%s" % terminal)
                self.state = self.STATE_STOPPED
                return

        # Env vars
        game_env = gameplay_info.get('env') or self.runner.get_env()
        env.update(game_env)

        ld_preload = gameplay_info.get('ld_preload')
        if ld_preload:
            env["LD_PRELOAD"] = ld_preload

        game_ld_libary_path = gameplay_info.get('ld_library_path')
        if game_ld_libary_path:
            ld_library_path = env.get("LD_LIBRARY_PATH")
            if not ld_library_path:
                ld_library_path = '$LD_LIBRARY_PATH'
            ld_library_path = ":".join([game_ld_libary_path, ld_library_path])
            env["LD_LIBRARY_PATH"] = ld_library_path
        # /Env vars

        include_processes = shlex.split(system_config.get('include_processes', ''))
        exclude_processes = shlex.split(system_config.get('exclude_processes', ''))

        monitoring_disabled = system_config.get('disable_monitoring')
        if monitoring_disabled:
            dialogs.ErrorDialog("<b>The process monitor is disabled, Lutris "
                                "won't be able to keep track of the game status. "
                                "If this game requires the process monitor to be "
                                "disabled in order to run, please submit an "
                                "issue.</b>")
        process_watch = not monitoring_disabled

        if self.runner.system_config.get('disable_compositor'):
            self.desktop_effects(False)

        self.game_thread = LutrisThread(launch_arguments,
                                        runner=self.runner,
                                        env=env,
                                        rootpid=gameplay_info.get('rootpid'),
                                        watch=process_watch,
                                        term=terminal,
                                        log_buffer=self.log_buffer,
                                        include_processes=include_processes,
                                        exclude_processes=exclude_processes)
        if hasattr(self.runner, 'stop'):
            self.game_thread.set_stop_command(self.runner.stop)
        self.game_thread.start()
        self.state = self.STATE_RUNNING

        # xboxdrv setup
        xboxdrv_config = system_config.get('xboxdrv')
        if xboxdrv_config:
            self.xboxdrv_start(xboxdrv_config)

        if monitoring_disabled:
            logger.info("Process monitoring disabled")
        else:
            self.heartbeat = GLib.timeout_add(HEARTBEAT_DELAY, self.beat)

    def xboxdrv_start(self, config):
        command = [
            "pkexec", "xboxdrv", "--daemon", "--detach-kernel-driver",
            "--dbus", "session", "--silent"
        ] + config.split()
        logger.debug("[xboxdrv] %s", ' '.join(command))
        self.xboxdrv_thread = LutrisThread(command, include_processes=['xboxdrv'])
        self.xboxdrv_thread.set_stop_command(self.xboxdrv_stop)
        self.xboxdrv_thread.start()

    @staticmethod
    def xboxdrv_stop():
        os.system("pkexec xboxdrvctl --shutdown")
        if os.path.exists("/usr/share/lutris/bin/resetxpad"):
            os.system("pkexec /usr/share/lutris/bin/resetxpad")

    def beat(self):
        """Watch the game's process(es)."""
        if self.game_thread.error:
            dialogs.ErrorDialog("<b>Error lauching the game:</b>\n" +
                                self.game_thread.error)
            self.on_game_quit()
            return False

        # The killswitch file should be set to a device (ie. /dev/input/js0)
        # When that device is unplugged, the game is forced to quit.
        killswitch_engage = (
            self.killswitch and not os.path.exists(self.killswitch)
        )
        if not self.game_thread.is_running or killswitch_engage:
            logger.debug("Game thread stopped")
            self.on_game_quit()
            return False
        return True

    def stop(self):
        if self.runner.system_config.get('xboxdrv'):
            logger.debug("Stopping xboxdrv")
            self.xboxdrv_thread.stop()
        if self.game_thread:
            jobs.AsyncCall(self.game_thread.stop, None, killall=self.runner.killall_on_exit())
        self.state = self.STATE_STOPPED

    def on_game_quit(self):
        
        self.timer.end_t()
        if self.playtime == '':
            self.playtime = str(self.timer.duration())
        else:
            self.playtime = (str(datetime.datetime.strptime(self.playtime,"%H:%M:%S") + self.timer.duration())).split()[1]

        """Restore some settings and cleanup after game quit."""

        self.timer.end_t()
        self.playtime = self.timer.increment(self.playtime)

        self.heartbeat = None
        if self.state != self.STATE_STOPPED:
            logger.debug("Game thread still running, stopping it (state: %s)", self.state)
            self.stop()
        quit_time = time.strftime("%a, %d %b %Y %H:%M:%S", time.localtime())
        logger.debug("%s stopped at %s", self.name, quit_time)
        self.lastplayed = int(time.time())

        self.save(metadata_only=True)

        os.chdir(os.path.expanduser('~'))

        if self.resolution_changed\
           or self.runner.system_config.get('reset_desktop'):
            display.change_resolution(self.original_outputs)

        if self.compositor_disabled:
            self.desktop_effects(True)

        if self.runner.system_config.get('use_us_layout'):
            subprocess.Popen(['setxkbmap'], env=os.environ).communicate()

        if self.runner.system_config.get('restore_gamma'):
            display.restore_gamma()

        self.process_return_codes()

        if self.exit_main_loop:
            exit()

    def process_return_codes(self):
        """Do things depending on how the game quitted."""
        if self.game_thread.return_code == 127:
            # Error missing shared lib
            error = "error while loading shared lib"
            error_line = strings.lookup_string_in_text(error,
                                                       self.game_thread.stdout)
            if error_line:
                dialogs.ErrorDialog("<b>Error: Missing shared library.</b>"
                                    "\n\n%s" % error_line)

        if self.game_thread.return_code == 1:
            # Error Wine version conflict
            error = "maybe the wrong wineserver"
            if strings.lookup_string_in_text(error, self.game_thread.stdout):
                dialogs.ErrorDialog("<b>Error: A different Wine version is "
                                    "already using the same Wine prefix.</b>")

    def notify_steam_game_changed(self, appmanifest):
        """Receive updates from Steam games and set the thread's ready state accordingly"""
        if not self.game_thread:
            return
        if 'Fully Installed' in appmanifest.states and not self.game_thread.ready_state:
            logger.info("Steam game %s is fully installed", appmanifest.steamid)
            self.game_thread.ready_state = True
        elif 'Update Required' in appmanifest.states and self.game_thread.ready_state:
            logger.info("Steam game %s updating, setting game thread as not ready",
                        appmanifest.steamid)
            self.game_thread.ready_state = False<|MERGE_RESOLUTION|>--- conflicted
+++ resolved
@@ -2,7 +2,6 @@
 """Module that actually runs the games."""
 import os
 import time
-import datetime
 import shlex
 import subprocess
 
@@ -17,13 +16,9 @@
 from lutris.config import LutrisConfig
 from lutris.thread import LutrisThread, HEARTBEAT_DELAY
 from lutris.gui import dialogs
-from lutris.util.timer import Timer
-
-<<<<<<< HEAD
+
+
 class Game:
-=======
-class Game(object):
->>>>>>> 6786acca
     """This class takes cares of loading the configuration for a game
        and running it.
     """
@@ -63,9 +58,6 @@
         self.original_outputs = None
         self.log_buffer = Gtk.TextBuffer()
         self.log_buffer.create_tag("warning", foreground="red")
-
-        self.timer = Timer()
-        self.playtime = game_data.get('playtime') or ''
 
     def __repr__(self):
         return self.__unicode__()
@@ -181,14 +173,8 @@
             installed=self.is_installed,
             configpath=self.config.game_config_id,
             steamid=self.steamid,
-            id=self.id,
-<<<<<<< HEAD
-            playtime = self.playtime
-=======
-            playtime = self.playtime,
->>>>>>> 6786acca
+            id=self.id
         )
-        
 
     def prelaunch(self):
         """Verify that the current game can be launched."""
@@ -232,15 +218,6 @@
             self.do_play(True)
 
     def do_play(self, prelaunched, error=None):
-<<<<<<< HEAD
-        
-        self.timer.start_t()
-        
-=======
-
-        self.timer.start_t()
-
->>>>>>> 6786acca
         if error:
             logger.error(error)
             dialogs.ErrorDialog(str(error))
@@ -455,18 +432,7 @@
         self.state = self.STATE_STOPPED
 
     def on_game_quit(self):
-        
-        self.timer.end_t()
-        if self.playtime == '':
-            self.playtime = str(self.timer.duration())
-        else:
-            self.playtime = (str(datetime.datetime.strptime(self.playtime,"%H:%M:%S") + self.timer.duration())).split()[1]
-
         """Restore some settings and cleanup after game quit."""
-
-        self.timer.end_t()
-        self.playtime = self.timer.increment(self.playtime)
-
         self.heartbeat = None
         if self.state != self.STATE_STOPPED:
             logger.debug("Game thread still running, stopping it (state: %s)", self.state)
@@ -474,7 +440,6 @@
         quit_time = time.strftime("%a, %d %b %Y %H:%M:%S", time.localtime())
         logger.debug("%s stopped at %s", self.name, quit_time)
         self.lastplayed = int(time.time())
-
         self.save(metadata_only=True)
 
         os.chdir(os.path.expanduser('~'))
