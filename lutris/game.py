--- conflicted
+++ resolved
@@ -440,11 +440,7 @@
 
     def on_game_quit(self):
         """Restore some settings and cleanup after game quit."""
-<<<<<<< HEAD
-
-=======
-        
->>>>>>> 539fa904
+
         self.timer.end_t()
         self.playtime = self.timer.increment(self.playtime)
 
