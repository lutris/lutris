--- conflicted
+++ resolved
@@ -552,11 +552,7 @@
 
     def _finish_install(self):
         game = self.script.get('game')
-<<<<<<< HEAD
         path = None
-=======
-        launcher_value = None
->>>>>>> c8f25309
         if game:
             launcher, launcher_value = _get_game_launcher(game)
             if launcher_value:
