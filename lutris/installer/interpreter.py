--- conflicted
+++ resolved
@@ -341,10 +341,7 @@
             path = self._substitute(launcher_value)
             if not os.path.isabs(path) and self.target_path:
                 path = os.path.join(self.target_path, path)
-<<<<<<< HEAD
         self.installer.save(assign_unique_name=True)
-=======
->>>>>>> 828b5cea
         if path and not os.path.isfile(path) and self.installer.runner not in ("web", "browser"):
             self.parent.set_status(
                 _(
