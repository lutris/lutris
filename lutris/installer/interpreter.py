# pylint: disable=E1101, E0611
"""Install a game by following its install script."""
import os
import time
import yaml
import hashlib

from gi.repository import GLib

from json import dumps

from lutris import pga
from lutris import settings
from lutris.game import Game
from lutris.gui.dialogs import WineNotInstalledWarning
from lutris.util import system
from lutris.util.strings import unpack_dependencies
from lutris.util.jobs import AsyncCall
from lutris.util.log import logger
from lutris.util.steam.log import get_app_state_log
from lutris.util.http import Request
from lutris.util.wine.wine import get_wine_version_exe, get_system_wine_version

from lutris.config import LutrisConfig, make_game_config_id

from lutris.installer.errors import ScriptingError
from lutris.installer.commands import CommandsMixin

from lutris.services.gog import (
    is_connected as is_gog_connected,
    connect as connect_gog,
    GogService,
)

from lutris.runners import (
    wine,
    winesteam,
    steam,
    import_runner,
    InvalidRunner,
    NonInstallableRunnerError,
    RunnerInstallationError,
)


def fetch_script(game_slug, revision=None):
    """Download install script(s) for matching game_slug."""
    if revision:
        installer_url = settings.INSTALLER_REVISION_URL % (game_slug, revision)
        key = None
    else:
        installer_url = settings.INSTALLER_URL % game_slug
        key = "results"
    logger.debug("Fetching installer %s", installer_url)
    request = Request(installer_url)
    request.get()
    response = request.json
    if response is None:
        raise RuntimeError("Couldn't get installer at %s" % installer_url)

    if key:
        return response[key]
    return response


def read_script(filename):
    """Return scripts from a local file"""
    logger.debug("Loading script(s) from %s", filename)
    scripts = yaml.safe_load(open(filename, "r").read())
    if isinstance(scripts, list):
        return scripts
    if "results" in scripts:
        return scripts["results"]
    return scripts


def _get_game_launcher(script):
    """Return the key and value of the launcher"""
    launcher_value = None

    # exe64 can be provided to specify an executable for 64bit systems
    exe = "exe64" if "exe64" in script and system.IS_64BIT else "exe"

    for launcher in (exe, "iso", "rom", "disk", "main_file"):
        if launcher not in script:
            continue
        launcher_value = script[launcher]

        if launcher == "exe64":
            launcher = "exe"  # If exe64 is used, rename it to exe

        break

    if not launcher_value:
        launcher = None
    return launcher, launcher_value


class ScriptInterpreter(CommandsMixin):
    """Convert raw installer script data into actions."""

    def __init__(self, installer, parent):
        self.error = None
        self.errors = []
        self.target_path = None
        self.parent = parent
        self.reversion_data = {}
        self.game_files = {}
        self.game_disc = None
        self.cancelled = False
        self.abort_current_task = None
        self.user_inputs = []
        self.steam_data = {}
        self.gog_data = {}
        self.script = installer.get("script")
        if not self.script:
            raise ScriptingError("This installer doesn't have a 'script' section")

        self.script_pretty = dumps(self.script, indent=4)

        self.runners_to_install = []
        self.prev_states = []  # Previous states for the Steam installer

        self.version = installer["version"]
        self.slug = installer["slug"]
        self.year = installer.get("year")
        self.runner = installer["runner"]
        self.game_name = self.script.get("custom-name") or installer["name"]
        self.game_slug = installer["game_slug"]
        self.steamid = installer.get("steamid")

        if not self.is_valid():
            raise ScriptingError(
                "Invalid script: \n{}".format("\n".join(self.errors)), self.script
            )

        self.files = self.script.get("files", [])
        self.requires = self.script.get("requires")
        self.extends = self.script.get("extends")

        self._check_binary_dependencies()
        self._check_dependency()
        if self.creates_game_folder:
            self.target_path = self.get_default_target()

        # If the game is in the library and uninstalled, the first installation
        # updates it
        existing_game = pga.get_game_by_field(self.game_slug, "slug")
        if existing_game and not existing_game["installed"]:
            self.game_id = existing_game["id"]
        else:
            self.game_id = None

    def get_default_target(self):
        """Return default installation dir"""
        config = LutrisConfig(runner_slug=self.runner)
        games_dir = config.system_config.get("game_path", os.path.expanduser("~"))
        return os.path.expanduser(os.path.join(games_dir, self.game_slug))

    @property
    def cache_path(self):
        return os.path.join(settings.CACHE_DIR, "installer/%s" % self.game_slug)

    @property
    def should_create_target(self):
        return (
            not os.path.exists(self.target_path)
            and "nocreatedir" not in self.script
            and self.creates_game_folder
        )

    @property
    def creates_game_folder(self):
        if self.requires:
            # Game is an extension of an existing game, folder exists
            return False
        if self.runner in ("steam", "winesteam"):
            # Steam games installs in their steamapps directory
            return False
        if self.files or self.script.get("game", {}).get("gog"):
            return True
        command_names = [list(c.keys())[0] for c in self.script.get("installer", [])]
        if "insert-disc" in command_names:
            return True
        return False

    # --------------------------
    # "Initial validation" stage
    # --------------------------

    def is_valid(self):
        """Return True if script is usable."""

        if not isinstance(self.script, dict):
            self.errors.append("Script must be a dictionary")
            # Return early since the method assumes a dict
            return False

        # Check that installers contains all required fields
        for field in ("runner", "game_name", "game_slug"):
            if not hasattr(self, field) or not getattr(self, field):
                self.errors.append("Missing field '%s'" % field)

        # Check that libretro installers have a core specified
        if self.runner == "libretro":
            if "game" not in self.script or "core" not in self.script["game"]:
                self.errors.append("Missing libretro core in game section")

        # Check that installers don't contain both 'requires' and 'extends'
        if self.script.get("requires") and self.script.get("extends"):
            self.errors.append("Scripts can't have both extends and requires")
        return not bool(self.errors)

    @staticmethod
    def _get_installed_dependency(dependency):
        """Return whether a dependency is installed"""
        game = pga.get_game_by_field(dependency, field="installer_slug")

        if not game:
            game = pga.get_game_by_field(dependency, "slug")
        if bool(game) and bool(game["directory"]):
            return game

    def _check_binary_dependencies(self):
        """Check if all required binaries are installed on the system.

        This reads a `require-binaries` entry in the script, parsed the same way as
        the `requires` entry.
        """
        binary_dependencies = unpack_dependencies(self.script.get("require-binaries"))
        for dependency in binary_dependencies:
            if isinstance(dependency, tuple):
                installed_binaries = {
                    dependency_option: bool(system.find_executable(dependency_option))
                    for dependency_option in dependency
                }
                if not any(installed_binaries.values()):
                    raise ScriptingError(
                        "This installer requires %s on your system"
                        % " or ".join(dependency)
                    )
            else:
                if not system.find_executable(dependency):
                    raise ScriptingError(
                        "This installer requires %s on your system" % dependency
                    )

    def _check_dependency(self):
        """When a game is a mod or an extension of another game, check that the base
        game is installed.
        If the game is available, install the game in the base game folder.
        The first game available listed in the dependencies is the one picked to base
        the installed on.
        """
        if self.extends:
            dependencies = [self.extends]
        else:
            dependencies = unpack_dependencies(self.requires)
        error_message = "You need to install {} before"
        for index, dependency in enumerate(dependencies):
            if isinstance(dependency, tuple):
                dependency_choices = [
                    self._get_installed_dependency(dep) for dep in dependency
                ]
                installed_games = [dep for dep in dependency_choices if dep]
                if not installed_games:
                    raise ScriptingError(error_message.format(" or ".join(dependency)))
                if index == 0:
                    self.target_path = installed_games[0]["directory"]
                    self.requires = installed_games[0]["installer_slug"]
            else:
                game = self._get_installed_dependency(dependency)
                if not game:
                    raise ScriptingError(error_message.format(dependency))
                if index == 0:
                    self.target_path = game["directory"]
                    self.requires = game["installer_slug"]

    # ---------------------
    # "Get the files" stage
    # ---------------------

    def prepare_game_files(self):
        # Add gog installer to files
        if self.script["game"].get("gog", False):
            data = self.get_gog_downloadlink()
            gogUrl = data[0]
            self.gog_data["os"] = data[1]
            file = {
                "installer": {
                    "url": gogUrl,
                    "filename": gogUrl.split("?")[0].split("/")[-1],
                }
            }
            self.files.append(file)

            if self.gog_data["os"] == "linux":
                file = {"unzip": "http://lutris.net/files/tools/unzip.tar.gz"}
                self.files.append(file)
        self.iter_game_files()

    def iter_game_files(self):
        if self.files:
            # Create cache dir if needed
            if not os.path.exists(self.cache_path):
                os.mkdir(self.cache_path)

            if self.target_path and self.should_create_target:
                try:
                    os.makedirs(self.target_path)
                except PermissionError:
                    raise ScriptingError(
                        "Lutris does not have the necessary permissions to install to path:",
                        self.target_path,
                    )
                self.reversion_data["created_main_dir"] = True

        if len(self.game_files) < len(self.files):
            logger.info(
                "Downloading file %d of %d", len(self.game_files) + 1, len(self.files)
            )
            file_index = len(self.game_files)
            try:
                current_file = self.files[file_index]
            except KeyError:
                raise ScriptingError(
                    "Error getting file %d in %s", file_index, self.files
                )
            self._download_file(current_file)
        else:
            self.current_command = 0
            self._prepare_commands()

    def _download_file(self, game_file):
        """Download a file referenced in the installer script.

        Game files can be either a string, containing the location of the
        file to fetch or a dict with the following keys:
        - url : location of file, if not present, filename will be used
                this should be the case for local files.
        - filename : force destination filename when url is present or path
                     of local file.
        """
        if not isinstance(game_file, dict):
            raise ScriptingError("Invalid file, check the installer script", game_file)
        # Setup file_id, file_uri and local filename
        file_id = list(game_file.keys())[0]
        file_meta = game_file[file_id]
        if isinstance(file_meta, dict):
            for field in ("url", "filename"):
                if field not in file_meta:
                    raise ScriptingError(
                        "missing field `%s` for file `%s`" % (field, file_id)
                    )
            file_uri = file_meta["url"]
            filename = file_meta["filename"]
            referer = file_meta.get("referer")
            checksum = file_meta.get("checksum")
        else:
            file_uri = file_meta
            filename = os.path.basename(file_uri)
            referer = None
            checksum = None

        if file_uri.startswith("/"):
            file_uri = "file://" + file_uri
        elif file_uri.startswith(("$WINESTEAM", "$STEAM")):
            # Download Steam data
            self._download_steam_data(file_uri, file_id)
            return

        if not filename:
            raise ScriptingError(
                "No filename provided, please provide 'url' and 'filename' parameters in the script"
            )

        # Check for file availability in PGA
        pga_uri = pga.check_for_file(self.game_slug, file_id)
        if pga_uri:
            file_uri = pga_uri

        # Setup destination path
        dest_file = os.path.join(self.cache_path, filename)

        logger.debug("Downloading [%s]: %s to %s", file_id, file_uri, dest_file)

        if file_uri.startswith("N/A"):
            # Ask the user where the file is located
            parts = file_uri.split(":", 1)
            if len(parts) == 2:
                message = parts[1]
            else:
                message = "Please select file '%s'" % file_id
            self.current_file_id = file_id
            self.parent.ask_user_for_file(message)
            return

        if os.path.exists(dest_file):
            os.remove(dest_file)

        # Change parent's status
        self.parent.set_status("")
        self.game_files[file_id] = dest_file

<<<<<<< HEAD
        if checksum is not None:
=======
        if checksum:
>>>>>>> 799397d0
            self.parent.start_download(file_uri, dest_file, lambda *args: self.check_hash(args, checksum, dest_file, file_uri), referer=referer)
        else:
            self.parent.start_download(file_uri, dest_file, referer=referer)


    @staticmethod
    def check_hash(args, checksum, dest_file, dest_file_uri):
        """Checks the checksum of `file` and compare it to `value`

        Args:
            checksum (str): The checksum to look for (type:hash)
            dest_file (str): The path to the destination file
            dest_file_uri (str): The uri for the destination file
        """

        if ':' not in checksum:
            raise ScriptingError("Invalid checksum, expected format (type:hash) ", dest_file_uri)

        hash_args = checksum.split(':')
        hash_type = hash_args[0]
        checksum = hash_args[1]

        hasher = hashlib.new(hash_type)

        with open(dest_file, "rb") as data:
            for chunk in iter(lambda: data.read(4096), b""):
                hasher.update(chunk)

        hash_string = hasher.hexdigest()

        if hash_string != checksum:
            raise ScriptingError(hash_type.capitalize() + " checksum mismatch ", dest_file_uri)

        args[0].on_download_complete(args[1], args[2])

    def check_runner_install(self):
        """Check if the runner is installed before starting the installation
        Install the required runner(s) if necessary. This should handle runner
        dependencies (wine for winesteam) or runners used for installer tasks.
        """
        required_runners = []
        runner = self.get_runner_class(self.runner)
        if runner.depends_on is not None:
            required_runners.append(runner.depends_on())
        required_runners.append(runner())

        for command in self.script.get("installer", []):
            command_name, command_params = self._get_command_name_and_params(command)
            if command_name == "task":
                runner_name, _task_name = self._get_task_runner_and_name(
                    command_params["name"]
                )
                runner_names = [r.name for r in required_runners]
                if runner_name not in runner_names:
                    required_runners.append(self.get_runner_class(runner_name)())

        for runner in required_runners:
            params = {}
            if self.runner == "libretro":
                params["core"] = self.script["game"]["core"]
            if self.runner.startswith("wine"):
                params["min_version"] = wine.MIN_SAFE_VERSION
                version = self._get_runner_version()
                if version:
                    params["version"] = version
                    # Force the wine version to be installed
                    params["fallback"] = False
            if not runner.is_installed(**params):
                self.runners_to_install.append(runner)

        if self.runner.startswith("wine") and not get_system_wine_version():
            WineNotInstalledWarning(parent=self.parent)
        self.install_runners()

    def install_runners(self):
        if not self.runners_to_install:
            self.prepare_game_files()
        else:
            runner = self.runners_to_install.pop(0)
            self.install_runner(runner)

    def install_runner(self, runner):
        logger.debug("Installing %s", runner.name)
        try:
            runner.install(
                version=self._get_runner_version(),
                downloader=self.parent.start_download,
                callback=self.install_runners,
            )
        except (NonInstallableRunnerError, RunnerInstallationError) as ex:
            logger.error(ex.message)
            raise ScriptingError(ex.message)

    def get_runner_class(self, runner_name):
        try:
            runner = import_runner(runner_name)
        except InvalidRunner:
            GLib.idle_add(self.parent.cancel_button.set_sensitive, True)
            raise ScriptingError("Invalid runner provided %s" % runner_name)
        return runner

    def file_selected(self, file_path):
        file_id = self.current_file_id
        if not file_path or not os.path.exists(file_path):
            raise ScriptingError("Can't continue installation without file", file_id)
        self.game_files[file_id] = file_path
        self.prepare_game_files()

    # ---------------
    # "Commands" stage
    # ---------------

    def _prepare_commands(self):
        """Run the pre-installation steps and launch install."""
        if self.target_path and os.path.exists(self.target_path):
            os.chdir(self.target_path)

        if not os.path.exists(self.cache_path):
            os.mkdir(self.cache_path)

        # Add steam installation to commands if it's a Steam game
        if self.runner in ("steam", "winesteam"):
            try:
                self.steam_data["appid"] = self.script["game"]["appid"]
            except KeyError:
                raise ScriptingError("Missing appid for steam game")

            if "arch" in self.script["game"]:
                self.steam_data["arch"] = self.script["game"]["arch"]

            commands = self.script.get("installer", [])
            self.steam_data["platform"] = (
                "windows" if self.runner == "winesteam" else "linux"
            )
            commands.insert(0, "install_steam_game")
            self.script["installer"] = commands

        # Add gog installation to commands, if it's a GOG and linux game
        if self.gog_data and self.gog_data["os"] == "linux":
            commands = self.script.get("installer", [])
            gogcommands = []
            gogcommands.append({"extract": {"dst": "$CACHE", "file": "$unzip"}})
            gogcommands.append(
                {
                    "execute": {
                        "args": '$installer -d "$GAMEDIR" "data/noarch/*"',
                        "description": "Extracting game data, it will take a while...",
                        "file": "$CACHE/unzip",
                    }
                }
            )
            gogcommands.append(
                {"rename": {"dst": "$GAMEDIR/Game", "src": "$GAMEDIR/data/noarch"}}
            )
            gogcommands.extend(commands)
            self.script["installer"] = gogcommands

            if not self.script.get("exe", False):
                self.script["exe"] = "Game/start.sh"

        self._iter_commands()

    def _iter_commands(self, result=None, exception=None):
        if result == "STOP" or self.cancelled:
            return

        self.parent.set_status("Installing game data")
        self.parent.add_spinner()
        self.parent.continue_button.hide()

        commands = self.script.get("installer", [])
        if exception:
            self.parent.on_install_error(repr(exception))
        elif self.current_command < len(commands):
            try:
                command = commands[self.current_command]
            except KeyError:
                raise ScriptingError("Installer commands are not formatted correctly")
            self.current_command += 1
            method, params = self._map_command(command)
            if isinstance(params, dict):
                status_text = params.pop("description", None)
            else:
                status_text = None
            if status_text:
                self.parent.set_status(status_text)
            logger.debug("Installer command: %s", command)
            AsyncCall(method, self._iter_commands, params)
        else:
            self._finish_install()

    @staticmethod
    def _get_command_name_and_params(command_data):
        if isinstance(command_data, dict):
            command_name = list(command_data.keys())[0]
            command_params = command_data[command_name]
        else:
            command_name = command_data
            command_params = {}
        command_name = command_name.replace("-", "_")
        command_name = command_name.strip("_")
        return command_name, command_params

    def _map_command(self, command_data):
        """Map a directive from the `installer` section to an internal
        method."""
        command_name, command_params = self._get_command_name_and_params(command_data)
        if not hasattr(self, command_name):
            raise ScriptingError('The command "%s" does not exist.' % command_name)
        return getattr(self, command_name), command_params

    # ----------------
    # "Finalize" stage
    # ----------------

    def _finish_install(self):
        game = self.script.get("game")
        launcher_value = None
        if game:
            launcher, launcher_value = _get_game_launcher(game)
        path = None
        if launcher_value:
            path = self._substitute(launcher_value)
            if not os.path.isabs(path):
                path = os.path.join(self.target_path, path)

        if path and not os.path.isfile(path):
            self.parent.set_status("Can't find executable, install may not be complete")
            logger.warning("No executable found at specified location %s", path)

        self._write_config()
        self.parent.set_status("Installation finished !")
        self.parent.on_install_finished()

    def _write_config(self):
        """Write the game configuration in the DB and config file."""
        if self.extends:
            logger.info(
                "This is an extension to %s, not creating a new game entry",
                self.extends,
            )
            return
        configpath = make_game_config_id(self.slug)
        config_filename = os.path.join(settings.CONFIG_DIR, "games/%s.yml" % configpath)

        if self.requires:
            # Load the base game config
            required_game = pga.get_game_by_field(self.requires, field="installer_slug")
            base_config = LutrisConfig(
                runner_slug=self.runner, game_config_id=required_game["configpath"]
            )
            config = base_config.game_level
        else:
            config = {"game": {}}

        self.game_id = pga.add_or_update(
            name=self.game_name,
            runner=self.runner,
            slug=self.game_slug,
            directory=self.target_path,
            installed=1,
            installer_slug=self.slug,
            parent_slug=self.requires,
            year=self.year,
            steamid=self.steamid,
            configpath=configpath,
            id=self.game_id,
        )

        game = Game(self.game_id)
        game.set_platform_from_runner()
        game.save()

        logger.debug("Saved game entry %s (%d)", self.game_slug, self.game_id)

        # Config update
        if "system" in self.script:
            config["system"] = self._substitute_config(self.script["system"])
        if self.runner in self.script and self.script[self.runner]:
            config[self.runner] = self._substitute_config(self.script[self.runner])

        # Game options such as exe or main_file can be added at the root of the
        # script as a shortcut, this integrates them into the game config
        # properly
        launcher, launcher_value = _get_game_launcher(self.script)
        if isinstance(launcher_value, list):
            game_files = []
            for game_file in launcher_value:
                if game_file in self.game_files:
                    game_files.append(self.game_files[game_file])
                else:
                    game_files.append(game_file)
            config["game"][launcher] = game_files
        elif launcher_value:
            if launcher_value in self.game_files:
                launcher_value = self.game_files[launcher_value]
            elif self.target_path and os.path.exists(
                os.path.join(self.target_path, launcher_value)
            ):
                launcher_value = os.path.join(self.target_path, launcher_value)
            config["game"][launcher] = launcher_value

        if "game" in self.script:
            config["game"].update(self.script["game"])
            config["game"] = self._substitute_config(config["game"])

            # steamless_binary64 can be used to specify 64 bit non-steam binaries
            if system.IS_64BIT and "steamless_binary64" in config["game"]:
                config["game"]["steamless_binary"] = config["game"][
                    "steamless_binary64"
                ]

        yaml_config = yaml.safe_dump(config, default_flow_style=False)
        with open(config_filename, "w") as config_file:
            config_file.write(yaml_config)

    def _substitute_config(self, script_config):
        """Substitute values such as $GAMEDIR in a config dict."""
        config = {}
        for key in script_config:
            if not isinstance(key, str):
                raise ScriptingError("Game config key must be a string", key)
            value = script_config[key]
            if isinstance(value, list):
                config[key] = [self._substitute(i) for i in value]
            elif isinstance(value, dict):
                config[key] = {k: self._substitute(v) for (k, v) in value.items()}
            elif isinstance(value, bool):
                config[key] = value
            else:
                config[key] = self._substitute(value)
        return config

    # --------------------
    # "After the end" stage
    # --------------------

    def cleanup(self):
        os.chdir(os.path.expanduser("~"))
        system.remove_folder(self.cache_path)

    # --------------
    # Revert install
    # --------------

    def revert(self):
        logger.debug("Install cancelled")
        self.cancelled = True

        if self.abort_current_task:
            self.abort_current_task()

        if self.reversion_data.get("created_main_dir"):
            system.remove_folder(self.target_path)

    # -------------
    # Utility stuff
    # -------------

    def _substitute(self, template_string):
        """Replace path aliases with real paths."""
        replacements = {
            "GAMEDIR": self.target_path,
            "CACHE": self.cache_path,
            "HOME": os.path.expanduser("~"),
            "STEAM_DATA_DIR": steam.steam().steam_data_dir,
            "DISC": self.game_disc,
            "USER": os.getenv("USER"),
            "INPUT": self._get_last_user_input(),
            "VERSION": self.version,
        }
        # Add 'INPUT_<id>' replacements for user inputs with an id
        for input_data in self.user_inputs:
            alias = input_data["alias"]
            if alias:
                replacements[alias] = input_data["value"]

        replacements.update(self.game_files)
        return system.substitute(template_string, replacements)

    def _get_last_user_input(self):
        return self.user_inputs[-1]["value"] if self.user_inputs else ""

    def eject_wine_disc(self):
        wine_path = get_wine_version_exe(self._get_runner_version())
        wine.eject_disc(wine_path, self.target_path)

    # -----------
    # Steam stuff
    # -----------

    def install_steam_game(self, runner_class=None, is_game_files=False):
        """Launch installation of a steam game.

        runner_class: class of the steam runner to use
        is_game_files: whether game data is added to game_files
        """

        # Check if Steam is installed, save the method's arguments so it can
        # be called again once Steam is installed.
        self.steam_data["callback_args"] = (runner_class, is_game_files)

        steam_runner = self._get_steam_runner(runner_class)
        self.steam_data["is_game_files"] = is_game_files
        appid = self.steam_data["appid"]
        if not steam_runner.get_game_path_from_appid(appid):
            logger.debug("Installing steam game %s", appid)
            steam_runner.config = LutrisConfig(runner_slug=steam_runner.name)
            if "arch" in self.steam_data:
                steam_runner.config.game_config["arch"] = self.steam_data["arch"]
            AsyncCall(steam_runner.install_game, None, appid, is_game_files)

            self.install_start_time = time.localtime()
            self.steam_poll = GLib.timeout_add(2000, self._monitor_steam_game_install)
            self.abort_current_task = lambda: steam_runner.remove_game_data(appid=appid)
            return "STOP"
        elif is_game_files:
            self._append_steam_data_to_files(runner_class)
        else:
            self.target_path = self._get_steam_game_path()

    def _get_steam_runner(self, runner_class=None):
        if not runner_class:
            if self.runner == "steam":
                runner_class = steam.steam
            elif self.runner == "winesteam":
                runner_class = winesteam.winesteam
            elif self.steam_data["is_game_files"]:
                if self.steam_data["platform"] == "windows":
                    runner_class = winesteam.winesteam
                else:
                    runner_class = steam.steam
        return runner_class()

    def _monitor_steam_game_install(self):
        if self.cancelled:
            return False
        appid = self.steam_data["appid"]
        steam_runner = self._get_steam_runner()
        states = get_app_state_log(
            steam_runner.steam_data_dir, appid, self.install_start_time
        )
        if states != self.prev_states:
            logger.debug("Steam installation status:")
            logger.debug(states)
        self.prev_states = states

        if states and states[-1].startswith("Fully Installed"):
            logger.debug("Steam game has finished installing")
            self._on_steam_game_installed()
            return False
        return True

    def _on_steam_game_installed(self, *args):
        """Fired whenever a Steam game has finished installing."""
        self.abort_current_task = None
        if self.steam_data["is_game_files"]:
            if self.steam_data["platform"] == "windows":
                runner_class = winesteam.winesteam
            else:
                runner_class = steam.steam
            self._append_steam_data_to_files(runner_class)
        else:
            self.target_path = self._get_steam_game_path()
            self._iter_commands()

    def _get_steam_game_path(self, runner_class=None):
        if not runner_class:
            steam_runner = self._get_steam_runner()
        else:
            steam_runner = runner_class()
        return steam_runner.get_game_path_from_appid(self.steam_data["appid"])

    def _append_steam_data_to_files(self, runner_class):
        data_path = self._get_steam_game_path(runner_class)
        if not data_path or not os.path.exists(data_path):
            raise ScriptingError("Unable to get Steam data for game")
        self.game_files[self.steam_data["file_id"]] = os.path.abspath(
            os.path.join(data_path, self.steam_data["steam_rel_path"])
        )
        self.prepare_game_files()

    def _download_steam_data(self, file_uri, file_id):
        """Download the game files from Steam to use them outside of Steam.

        file_uri: Colon separated game info containing:
                   - $STEAM or $WINESTEAM depending on the version of Steam
                     Since Steam for Linux can download games for any
                     platform, using $WINESTEAM has little value except in
                     some cases where the game needs to be started by Steam
                     in order to get a CD key (ie. Doom 3 or UT2004)
                   - The Steam appid
                   - The relative path of files to retrieve
        file_id: The lutris installer internal id for the game files
        """
        try:
            parts = file_uri.split(":", 2)
            steam_rel_path = parts[2].strip()
        except IndexError:
            raise ScriptingError("Malformed steam path: %s" % file_uri)
        if steam_rel_path == "/":
            steam_rel_path = "."
        self.steam_data = {
            "appid": parts[1],
            "steam_rel_path": steam_rel_path,
            "file_id": file_id,
        }

        logger.debug("Getting Steam data for appid %s" % self.steam_data["appid"])

        self.parent.clean_widgets()
        self.parent.add_spinner()
        if parts[0] == "$WINESTEAM":
            self.parent.set_status("Getting Wine Steam game data")
            self.steam_data["platform"] = "windows"
            self.install_steam_game(winesteam.winesteam, is_game_files=True)
        else:
            # Getting data from Linux Steam
            self.parent.set_status("Getting Steam game data")
            self.steam_data["platform"] = "linux"
            self.install_steam_game(steam.steam, is_game_files=True)

    # -----------
    # GOG stuff
    # -----------

    def get_gog_downloadlink(self):
        """Get url of a gog installer."""
        self.gog_data = self.script["game"]["gog"]

        if not is_gog_connected():
            connect_gog()

        gog_service = GogService()
        game_details = gog_service.get_game_details(self.gog_data["appid"])
        installer = self._get_gog_installer(game_details)
        if installer[0]:
            installer = installer[1]
            for game_file in installer.get("files", []):
                downlink = game_file.get("downlink")
                if not downlink:
                    logger.error("No download information for %s", installer)
                    continue

                download_info = gog_service.get_download_info(downlink)
                return (download_info["downlink"], installer["os"])
        else:
            logger.error(
                "Installer with id %s not found!", self.gog_data["installerid"]
            )
            raise ScriptingError("Given installer id not existing!")

    def _get_gog_installer(self, game_details):
        installers = game_details["downloads"]["installers"]
        for _, installer in enumerate(installers):
            logger.debug("Found gog installer with id: %s", installer["id"])
            print(installer)
            if installer["id"] == self.gog_data["installerid"]:
                return (True, installer)
        return (False, "")<|MERGE_RESOLUTION|>--- conflicted
+++ resolved
@@ -402,11 +402,7 @@
         self.parent.set_status("")
         self.game_files[file_id] = dest_file
 
-<<<<<<< HEAD
-        if checksum is not None:
-=======
         if checksum:
->>>>>>> 799397d0
             self.parent.start_download(file_uri, dest_file, lambda *args: self.check_hash(args, checksum, dest_file, file_uri), referer=referer)
         else:
             self.parent.start_download(file_uri, dest_file, referer=referer)
