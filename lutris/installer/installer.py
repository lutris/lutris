--- conflicted
+++ resolved
@@ -160,22 +160,14 @@
             installer_files = self.service.get_patch_files(self, installer_file_id)
         else:
             installer_files = self.service.get_installer_files(self, installer_file_id)
-<<<<<<< HEAD
-            for installer_file in installer_files:
-                self.files.append(installer_file)
-            if not installer_files:
-                # Failed to get the service game, put back a user provided file
-                self.files.insert(0, InstallerFile(self.game_slug, installer_file_id, {
-                    "url": "N/A: Provider installer file",
-                    "filename": ""
-                }))
-=======
         for installer_file in installer_files:
             self.files.append(installer_file)
         if not installer_files:
             # Failed to get the service game, put back a user provided file
-            self.files.insert(0, "N/A: Provider installer file")
->>>>>>> 436e52c6
+            self.files.insert(0, InstallerFile(self.game_slug, installer_file_id, {
+                "url": "N/A: Provider installer file",
+                "filename": ""
+            }))
 
     def _substitute_config(self, script_config):
         """Substitute values such as $GAMEDIR in a config dict."""
