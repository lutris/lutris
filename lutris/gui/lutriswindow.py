--- conflicted
+++ resolved
@@ -275,21 +275,6 @@
             reverse=True
         )
 
-<<<<<<< HEAD
-    def get_api_games(self):
-        """Return games from the lutris API"""
-        if not self.filters.get("text"):
-            return []
-        return api.search_games(self.filters["text"])
-
-    def icons_download_cb(self, result, error):
-        if error:
-            logger.error("Failed to download icons: %s", error)
-            return
-        self.game_store.update_icons(result)
-
-=======
->>>>>>> 828b5cea
     def game_matches(self, game):
         if self.filters.get("installed"):
             if game["appid"] not in games_db.get_service_games(self.service.id):
