"""Main window for the Lutris interface."""
# Standard Library
# pylint: disable=no-member
import os
from collections import namedtuple
from gettext import gettext as _

# Third Party Libraries
from gi.repository import Gdk, Gio, GLib, GObject, Gtk

# Lutris Modules
from lutris import api, pga, settings
from lutris.game import Game
from lutris.game_actions import GameActions
from lutris.gui import dialogs
from lutris.gui.config.add_game import AddGameDialog
from lutris.gui.config.system import SystemConfigDialog
from lutris.gui.dialogs.runners import RunnersDialog
from lutris.gui.installerwindow import InstallerWindow
from lutris.gui.views.game_panel import GamePanel, GenericPanel
from lutris.gui.views.grid import GameGridView
from lutris.gui.views.list import GameListView
from lutris.gui.views.menu import ContextualMenu
from lutris.gui.views.store import GameStore
from lutris.gui.widgets.gi_composites import GtkTemplate
from lutris.gui.widgets.services import SyncServiceWindow
from lutris.gui.widgets.sidebar import SidebarListBox
from lutris.gui.widgets.utils import IMAGE_SIZES, open_uri
from lutris.runtime import RuntimeUpdater
from lutris.services import get_services_synced_at_startup, steam
from lutris.sync import sync_from_remote
from lutris.util import datapath, http
from lutris.util.jobs import AsyncCall
from lutris.util.log import logger

# from lutris.util.steam.watcher import SteamWatcher


@GtkTemplate(ui=os.path.join(datapath.get(), "ui", "lutris-window.ui"))
class LutrisWindow(Gtk.ApplicationWindow):  # pylint: disable=too-many-public-methods

    """Handler class for main window signals."""

    default_view_type = "grid"
    default_width = 800
    default_height = 600

    __gtype_name__ = "LutrisWindow"

    main_box = GtkTemplate.Child()
    games_scrollwindow = GtkTemplate.Child()
    sidebar_revealer = GtkTemplate.Child()
    sidebar_scrolled = GtkTemplate.Child()
    connection_label = GtkTemplate.Child()
    search_revealer = GtkTemplate.Child()
    search_entry = GtkTemplate.Child()
    search_toggle = GtkTemplate.Child()
    zoom_adjustment = GtkTemplate.Child()
    no_results_overlay = GtkTemplate.Child()
    connect_button = GtkTemplate.Child()
    disconnect_button = GtkTemplate.Child()
    register_button = GtkTemplate.Child()
    sync_button = GtkTemplate.Child()
    sync_label = GtkTemplate.Child()
    sync_spinner = GtkTemplate.Child()
    search_spinner = GtkTemplate.Child()
    add_popover = GtkTemplate.Child()
    viewtype_icon = GtkTemplate.Child()
    website_search_toggle = GtkTemplate.Child()

    def __init__(self, application, **kwargs):
        # pylint: disable=too-many-statements
        # TODO: refactor
        width = int(settings.read_setting("width") or self.default_width)
        height = int(settings.read_setting("height") or self.default_height)
        super().__init__(
            default_width=width,
            default_height=height,
            window_position=Gtk.WindowPosition.NONE,
            icon_name="lutris",
            application=application,
            **kwargs
        )
        self.application = application
        self.runtime_updater = RuntimeUpdater()
        self.threads_stoppers = []
        self.selected_runner = None
        self.selected_platform = None
        self.selected_category = None
        self.icon_type = None

        # Load settings
        self.window_size = (width, height)
        self.maximized = settings.read_setting("maximized") == "True"

        view_type = self.get_view_type()
        self.load_icon_type_from_settings(view_type)

        # Window initialization
        self.game_actions = GameActions(application=application, window=self)
        self.search_terms = None
        self.search_timer_id = None
        self.search_mode = "local"
        self.game_store = self.get_store()
        self.view = self.get_view(view_type)

        GObject.add_emission_hook(Game, "game-updated", self.on_game_updated)
        GObject.add_emission_hook(Game, "game-removed", self.on_game_updated)
        GObject.add_emission_hook(Game, "game-started", self.on_game_started)
        GObject.add_emission_hook(Game, "game-installed", self.on_game_installed)
        GObject.add_emission_hook(GenericPanel, "running-game-selected", self.game_selection_changed)
        self.connect("delete-event", self.on_window_delete)
        if self.maximized:
            self.maximize()
        self.init_template()
        self._init_actions()
        self._bind_zoom_adjustment()

        # Load view
        self.games_scrollwindow.add(self.view)
        self._connect_signals()
        # Set theme to dark if set in the settings
        self.set_dark_theme()
        self.set_viewtype_icon(view_type)

        # Add additional widgets
        lutris_icon = Gtk.Image.new_from_icon_name("lutris", Gtk.IconSize.MENU)
        lutris_icon.set_margin_right(3)
        self.website_search_toggle.set_image(lutris_icon)
        self.website_search_toggle.set_label(_("Search Lutris.net"))
        self.website_search_toggle.set_tooltip_text(_("Search Lutris.net"))
        self.sidebar_listbox = SidebarListBox(self.application)
        self.sidebar_listbox.set_size_request(250, -1)
        self.sidebar_listbox.connect("selected-rows-changed", self.on_sidebar_changed)
        self.sidebar_scrolled.add(self.sidebar_listbox)

        self.game_panel = GenericPanel(application=self.application)

        self.game_scrolled = Gtk.ScrolledWindow(visible=True)
        self.game_scrolled.set_size_request(320, -1)
        self.game_scrolled.get_style_context().add_class("game-scrolled")
        self.game_scrolled.set_policy(Gtk.PolicyType.EXTERNAL, Gtk.PolicyType.EXTERNAL)
        self.game_scrolled.add(self.game_panel)

        self.panel_revealer = Gtk.Revealer(visible=True)
        self.panel_revealer.set_transition_duration(300)
        self.panel_revealer.set_transition_type(Gtk.RevealerTransitionType.SLIDE_LEFT)
        self.panel_revealer.add(self.game_scrolled)

        self.main_box.pack_end(self.panel_revealer, False, False, 0)

        self.view.show()

        self.game_store.load()
        # Contextual menu
        self.view.contextual_menu = ContextualMenu(self.game_actions.get_game_actions())

        # Left/Right Sidebar visibility
        self.sidebar_revealer.set_reveal_child(self.left_side_panel_visible)
        self.sidebar_revealer.set_transition_duration(300)
        self.panel_revealer.set_reveal_child(self.right_side_panel_visible)
        self.panel_revealer.set_transition_duration(300)
        self.update_runtime()

        # Connect account and/or sync
        credentials = api.read_api_key()
        if credentials:
            self.on_connect_success(None, credentials["username"])
        else:
            self.toggle_connection(False)
            self.sync_library()

        self.sync_services()

        # steamapps_paths = steam.get_steamapps_paths(flat=True)
        # self.steam_watcher = SteamWatcher(steamapps_paths, self.on_steam_game_changed)

    def _init_actions(self):
        Action = namedtuple("Action", ("callback", "type", "enabled", "default", "accel"))
        Action.__new__.__defaults__ = (None, None, True, None, None)

        actions = {
            "browse-games":
            Action(lambda *x: open_uri("https://lutris.net/games/")),
            "register-account":
            Action(lambda *x: open_uri("https://lutris.net/user/register/")),
            "disconnect":
            Action(self.on_disconnect),
            "connect":
            Action(self.on_connect),
            "synchronize":
            Action(lambda *x: self.sync_library()),
            "sync-local":
            Action(lambda *x: self.open_sync_dialog()),
            "add-game":
            Action(self.on_add_game_button_clicked),
            "preferences":
            Action(self.on_preferences_activate),
            "manage-runners": Action(self.on_manage_runners, ),
            "about": Action(self.on_about_clicked),
            "show-installed-only": Action(
                self.on_show_installed_state_change,
                type="b",
                default=self.filter_installed,
                accel="<Primary>h",
            ),
            "show-installed-first":
            Action(
                self.on_show_installed_first_state_change,
                type="b",
                default=self.show_installed_first,
            ),
            "toggle-viewtype":
            Action(self.on_toggle_viewtype),
            "icon-type":
            Action(self.on_icontype_state_change, type="s", default=self.icon_type),
            "view-sorting":
            Action(self.on_view_sorting_state_change, type="s", default=self.view_sorting),
            "view-sorting-ascending":
            Action(
                self.on_view_sorting_direction_change,
                type="b",
                default=self.view_sorting_ascending,
            ),
            "use-dark-theme":
            Action(self.on_dark_theme_state_change, type="b", default=self.use_dark_theme),
            "show-tray-icon":
            Action(self.on_tray_icon_toggle, type="b", default=self.show_tray_icon),
            "show-left-side-panel":
            Action(
                self.on_left_side_panel_state_change,
                type="b",
                default=self.left_side_panel_visible,
                accel="F9",
            ),
            "show-hidden-games":
            Action(
                self.hidden_state_change,
                type="b",
                default=self.show_hidden_games,
            ),
            "show-right-side-panel":
            Action(
                self.on_right_side_panel_state_change,
                type="b",
                default=self.right_side_panel_visible,
                accel="F10",
            ),
            "open-forums":
            Action(lambda *x: open_uri("https://forums.lutris.net/")),
            "open-discord":
            Action(lambda *x: open_uri("https://discord.gg/Pnt5CuY")),
            "donate":
            Action(lambda *x: open_uri("https://lutris.net/donate")),
        }

        self.actions = {}
        app = self.props.application
        for name, value in actions.items():
            if not value.type:
                action = Gio.SimpleAction.new(name)
                action.connect("activate", value.callback)
            else:
                default_value = None
                param_type = None
                if value.default is not None:
                    default_value = GLib.Variant(value.type, value.default)
                if value.type != "b":
                    param_type = default_value.get_type()
                action = Gio.SimpleAction.new_stateful(name, param_type, default_value)
                action.connect("change-state", value.callback)
            self.actions[name] = action
            if value.enabled is False:
                action.props.enabled = False
            self.add_action(action)
            if value.accel:
                app.add_accelerator(value.accel, "win." + name)

    def on_hide_game(self, _widget):
        """Add a game to the list of hidden games"""
        game = Game(self.view.selected_game)

        # Append the new hidden ID and save it
        ignores = pga.get_hidden_ids() + [game.id]
        pga.set_hidden_ids(ignores)

        # Update the GUI
        if not self.show_hidden_games:
            self.view.remove_game(game.id)

    def on_unhide_game(self, _widget):
        """Removes a game from the list of hidden games"""
        game = Game(self.view.selected_game)

        # Remove the ID to unhide and save it
        ignores = pga.get_hidden_ids()
        ignores.remove(game.id)
        pga.set_hidden_ids(ignores)

    def hidden_state_change(self, action, value):
        """Hides or shows the hidden games"""
        action.set_state(value)

        # Add or remove hidden games
        ignores = pga.get_hidden_ids()
        settings.write_setting("show_hidden_games", str(self.show_hidden_games).lower(), section="lutris")

        # If we have to show the hidden games now, we need to add them back to
        # the view. If we need to hide them, we just remove them from the view
        if value:
            self.game_store.add_games_by_ids(ignores)
        else:
            for game_id in ignores:
                self.game_store.remove_game(game_id)

    @property
    def current_view_type(self):
        """Returns which kind of view is currently presented (grid or list)"""
        return "grid" if isinstance(self.view, GameGridView) else "list"

    @property
    def filter_installed(self):
        return settings.read_setting("filter_installed").lower() == "true"

    @property
    def left_side_panel_visible(self):
        show_left_panel = (settings.read_setting("left_side_panel_visible").lower() != "false")
        return show_left_panel or self.sidebar_visible

    @property
    def right_side_panel_visible(self):
        show_right_panel = (settings.read_setting("right_side_panel_visible").lower() != "false")
        return show_right_panel or self.sidebar_visible

    @property
    def sidebar_visible(self):
        """Deprecated: For compability only"""
        return settings.read_setting("sidebar_visible") in [
            "true",
            None,
        ]

    @property
    def use_dark_theme(self):
        """Return whether to use the dark theme variant (if the theme provides one)"""
        return settings.read_setting("dark_theme", default="false").lower() == "true"

    @property
    def show_installed_first(self):
        return settings.read_setting("show_installed_first", default="false").lower() == "true"

    def on_tray_icon_toggle(self, action, value):
        """Callback for handling tray icon toggle"""
        action.set_state(value)
        settings.write_setting('show_tray_icon', value)
        self.application.set_tray_icon()

    @property
    def show_tray_icon(self):
        """Setting to hide or show status icon"""
        return settings.read_setting("show_tray_icon", default="false").lower() == "true"

    @property
    def view_sorting(self):
        return settings.read_setting("view_sorting") or "name"

    @property
    def view_sorting_ascending(self):
        return settings.read_setting("view_sorting_ascending").lower() != "false"

    @property
    def show_hidden_games(self):
        return settings.read_setting("show_hidden_games").lower() == "true"

    def get_store(self, games=None):
        """Return an instance of GameStore"""
        games = games or pga.get_games(show_installed_first=self.show_installed_first)
        game_store = GameStore(
            games,
            self.icon_type,
            self.filter_installed,
            self.view_sorting,
            self.view_sorting_ascending,
            self.show_hidden_games,
            self.show_installed_first,
        )
        game_store.connect("sorting-changed", self.on_game_store_sorting_changed)
        return game_store

    def sync_services(self):
        """Sync local lutris library with current Steam games and desktop games"""

        def full_sync(syncer_cls):
            syncer = syncer_cls()
            games = syncer.load()
            return syncer.sync(games, full=True)

        def on_sync_complete(response, errors):
            """Callback to update the view on sync complete"""
            if errors:
                logger.error("Sync failed: %s", errors)
                return
            added_games, removed_games = response

            for game_id in added_games:
                self.game_store.add_or_update(game_id)

            for game_id in removed_games:
                self.remove_game_from_view(game_id)

        for service in get_services_synced_at_startup():
            AsyncCall(full_sync, on_sync_complete, service.SYNCER)

    def on_steam_game_changed(self, operation, path):
        """Action taken when a Steam AppManifest file is updated"""
        appmanifest = steam.AppManifest(path)
        # if self.running_game and "steam" in self.running_game.runner_name:
        #     self.running_game.notify_steam_game_changed(appmanifest)

        runner_name = appmanifest.get_runner_name()
        games = pga.get_games_where(steamid=appmanifest.steamid)
        if operation == Gio.FileMonitorEvent.DELETED:
            for game in games:
                if game["runner"] == runner_name:
                    steam.mark_as_uninstalled(game)
                    self.game_store.set_uninstalled(Game(game["id"]))
                    break
        elif operation in (Gio.FileMonitorEvent.CHANGED, Gio.FileMonitorEvent.CREATED):
            if not appmanifest.is_installed():
                return
            if runner_name == "winesteam":
                return
            game_info = None
            for game in games:
                if game["installed"] == 0:
                    game_info = game
                else:
                    # Game is already installed, don't do anything
                    return
            if not game_info:
                game_info = {"name": appmanifest.name, "slug": appmanifest.slug}
            if steam in get_services_synced_at_startup():
                game_id = steam.mark_as_installed(appmanifest.steamid, runner_name, game_info)
                self.game_store.update_game_by_id(game_id)

    def set_dark_theme(self):
        """Enables or disbales dark theme"""
        gtksettings = Gtk.Settings.get_default()
        gtksettings.set_property("gtk-application-prefer-dark-theme", self.use_dark_theme)

    def get_view(self, view_type):
        """Return the appropriate widget for the current view"""
        if view_type == "grid":
            return GameGridView(self.game_store)
        return GameListView(self.game_store)

    def _connect_signals(self):
        """Connect signals from the view with the main window.

        This must be called each time the view is rebuilt.
        """

        self.view.connect("game-selected", self.game_selection_changed)
        self.view.connect("game-activated", self.on_game_activated)

    def _bind_zoom_adjustment(self):
        """Bind the zoom slider to the supported banner sizes"""
        image_sizes = list(IMAGE_SIZES.keys())
        self.zoom_adjustment.props.value = image_sizes.index(self.icon_type)
        self.zoom_adjustment.connect(
            "value-changed",
            lambda adj: self._set_icon_type(image_sizes[int(adj.props.value)]),
        )

    def get_view_type(self):
        """Return the type of view saved by the user"""
        view_type = settings.read_setting("view_type")
        if view_type in ["grid", "list"]:
            return view_type
        return self.default_view_type

    def do_key_press_event(self, event):  # pylint: disable=arguments-differ
        if event.keyval == Gdk.KEY_Escape:
            self.search_toggle.set_active(False)
            return Gdk.EVENT_STOP
        # return Gtk.ApplicationWindow.do_key_press_event(self, event)

        # XXX: This block of code below is to enable searching on type.
        # Enabling this feature steals focus from other entries so it needs
        # some kind of focus detection before enabling library search.

        # Probably not ideal for non-english, but we want to limit
        # which keys actually start searching
        if (  # pylint: disable=too-many-boolean-expressions
            not Gdk.KEY_0 <= event.keyval <= Gdk.KEY_z or event.state & Gdk.ModifierType.CONTROL_MASK
            or event.state & Gdk.ModifierType.SHIFT_MASK or event.state & Gdk.ModifierType.META_MASK
            or event.state & Gdk.ModifierType.MOD1_MASK or self.search_entry.has_focus()
        ):
            return Gtk.ApplicationWindow.do_key_press_event(self, event)

        self.search_toggle.set_active(True)
        self.search_entry.grab_focus()
        return self.search_entry.do_key_press_event(self.search_entry, event)

    def load_icon_type_from_settings(self, view_type):
        """Return the icon style depending on the type of view."""
        if view_type == "list":
            self.icon_type = settings.read_setting("icon_type_listview")
            default = "icon"
        else:
            self.icon_type = settings.read_setting("icon_type_gridview")
            default = "banner"
        if self.icon_type not in IMAGE_SIZES.keys():
            self.icon_type = default
        return self.icon_type

    def switch_view(self, view_type):
        """Switch between grid view and list view."""
        self.view.destroy()
        self.load_icon_type_from_settings(view_type)
        self.game_store.set_icon_type(self.icon_type)

        self.view = self.get_view(view_type)
        self.view.contextual_menu = ContextualMenu(self.game_actions.get_game_actions())
        self._connect_signals()
        scrollwindow_children = self.games_scrollwindow.get_children()
        if scrollwindow_children:
            child = scrollwindow_children[0]
            child.destroy()
        self.games_scrollwindow.add(self.view)
        self.set_selected_filter(self.selected_runner, self.selected_platform, self.selected_category)
        self.set_show_installed_state(self.filter_installed)
        self.view.show_all()

        self.zoom_adjustment.props.value = list(IMAGE_SIZES.keys()).index(self.icon_type)

        self.set_viewtype_icon(view_type)
        settings.write_setting("view_type", view_type)

    def set_viewtype_icon(self, view_type):
        self.viewtype_icon.set_from_icon_name(
            "view-%s-symbolic" % ("list" if view_type == "grid" else "grid"),
            Gtk.IconSize.BUTTON,
        )

    def sync_library(self):
        """Synchronize games with local stuff and server."""

        def update_gui(result, error):
            self.sync_label.set_label(_("Synchronize library"))
            self.sync_spinner.props.active = False
            self.sync_button.set_sensitive(True)
            if error:
                if isinstance(error, http.UnauthorizedAccess):
                    GLib.idle_add(self.show_invalid_credential_warning)
                else:
                    GLib.idle_add(self.show_library_sync_error)
                return
            if result:
                added_ids, updated_ids = result
                self.game_store.add_games_by_ids(added_ids)
                for game_id in updated_ids.difference(added_ids):
                    self.game_store.update_game_by_id(game_id)
            else:
                logger.error("No results returned when syncing the library")

        self.sync_label.set_label(_("Synchronizing…"))
        self.sync_spinner.props.active = True
        self.sync_button.set_sensitive(False)
        AsyncCall(sync_from_remote, update_gui)

    def open_sync_dialog(self):
        """Opens the service sync dialog"""
        self.add_popover.hide()
        self.application.show_window(SyncServiceWindow)

    def update_runtime(self):
        """Check that the runtime is up to date"""
        runtime_sync = AsyncCall(self.runtime_updater.update, None)
        self.threads_stoppers.append(runtime_sync.stop_request.set)

    def on_dark_theme_state_change(self, action, value):
        """Callback for theme switching action"""
        action.set_state(value)
        settings.write_setting("dark_theme", value.get_boolean())
        self.set_dark_theme()

<<<<<<< HEAD
=======
    @GtkTemplate.Callback
>>>>>>> c4479425
    def on_connect(self, *_args):
        """Callback when a user connects to his account."""
        login_dialog = dialogs.ClientLoginDialog(self)
        login_dialog.connect("connected", self.on_connect_success)
        return True

    def on_connect_success(self, _dialog, username):
        """Callback for user connect success"""
        self.toggle_connection(True, username)
        self.sync_library()
        self.actions["synchronize"].props.enabled = True
        self.actions["register-account"].props.enabled = False

    def on_game_activated(self, _widget, game):
        self.game_selection_changed(None, game)
        if game.is_installed:
            self.application.launch(game)
        else:
            self.application.show_window(InstallerWindow, parent=self, game_slug=game.slug)

<<<<<<< HEAD
=======
    @GtkTemplate.Callback
>>>>>>> c4479425
    def on_disconnect(self, *_args):
        """Callback from user disconnect"""
        dlg = dialogs.QuestionDialog({
            "question": _("Do you want to log out from Lutris?"),
            "title": _("Log out?"),
        })
        if dlg.result != Gtk.ResponseType.YES:
            return
        api.disconnect()
        self.toggle_connection(False)
        self.actions["synchronize"].props.enabled = False

    def toggle_connection(self, is_connected, username=None):
        """Sets or unset connected state for the current user"""
        self.connect_button.props.visible = not is_connected
        self.register_button.props.visible = not is_connected
        self.disconnect_button.props.visible = is_connected
        self.sync_button.props.visible = is_connected
        if is_connected:
            self.connection_label.set_text(username)
            logger.info("Connected to lutris.net as %s", username)

    @GtkTemplate.Callback
    def on_resize(self, widget, *_args):
        """Size-allocate signal.

        Updates stored window size and maximized state.
        """
        if not widget.get_window():
            return
        self.maximized = widget.is_maximized()
        if not self.maximized:
            self.window_size = widget.get_size()

    def on_window_delete(self, *_args):
        if self.application.running_games.get_n_items():
            self.hide()
            return True

<<<<<<< HEAD
=======
    @GtkTemplate.Callback
>>>>>>> c4479425
    def on_destroy(self, *_args):
        """Signal for window close."""
        # Stop cancellable running threads
        for stopper in self.threads_stoppers:
            stopper()
        # self.steam_watcher = None

        # Save settings
        width, height = self.window_size
        settings.write_setting("width", width)
        settings.write_setting("height", height)
        settings.write_setting("maximized", self.maximized)

<<<<<<< HEAD
=======
    @GtkTemplate.Callback
>>>>>>> c4479425
    def on_preferences_activate(self, *_args):
        """Callback when preferences is activated."""
        self.application.show_window(SystemConfigDialog)

<<<<<<< HEAD
=======
    @GtkTemplate.Callback
>>>>>>> c4479425
    def on_manage_runners(self, *args):
        self.application.show_window(RunnersDialog, transient_for=self)

    def invalidate_game_filter(self):
        """Refilter the game view based on current filters"""
        self.game_store.modelfilter.refilter()
        self.game_store.modelsort.clear_cache()
        self.game_store.sort_view(self.view_sorting, self.view_sorting_ascending)
        self.no_results_overlay.props.visible = not bool(self.game_store.games)

    def on_show_installed_first_state_change(self, action, value):
        """Callback to handle installed games first toggle"""
        action.set_state(value)
        self.set_show_installed_first_state(value.get_boolean())

    def set_show_installed_first_state(self, show_installed_first):
        """Shows the installed games first in the view"""
        settings.write_setting("show_installed_first", bool(show_installed_first))
        self.game_store.sort_view(show_installed_first)
        self.game_store.modelfilter.refilter()

    def on_show_installed_state_change(self, action, value):
        """Callback to handle uninstalled game filter switch"""
        action.set_state(value)
        self.set_show_installed_state(value.get_boolean())

    def set_show_installed_state(self, filter_installed):
        """Shows or hide uninstalled games"""
        settings.write_setting("filter_installed", bool(filter_installed))
        self.game_store.filters["installed"] = filter_installed
        self.invalidate_game_filter()

<<<<<<< HEAD
    @Gtk.Template.Callback("on_search_entry_changed")
=======
    @GtkTemplate.Callback
>>>>>>> c4479425
    def on_search_entry_changed(self, entry):
        """Callback for the search input keypresses"""
        if self.search_mode == "local":
            self.game_store.filters["text"] = entry.get_text()
            self.invalidate_game_filter()
        elif self.search_mode == "website":
            search_terms = entry.get_text().lower().strip()
            self.search_spinner.props.active = True
            if self.search_timer_id:
                GLib.source_remove(self.search_timer_id)
            self.search_timer_id = GLib.timeout_add(750, self.on_search_games_fire, search_terms)
        else:
            raise ValueError("Unsupported search mode %s" % self.search_mode)

<<<<<<< HEAD
    @Gtk.Template.Callback("on_search_toggle")
=======
    @GtkTemplate.Callback
>>>>>>> c4479425
    def on_search_toggle(self, button):
        """Called when search bar is shown / hidden"""
        active = button.props.active
        self.search_revealer.set_reveal_child(active)
        if active:
            self.search_entry.grab_focus()
        else:
            self.search_entry.props.text = ""

<<<<<<< HEAD
    @Gtk.Template.Callback("on_website_search_toggle_toggled")
=======
    @GtkTemplate.Callback
>>>>>>> c4479425
    def on_website_search_toggle_toggled(self, toggle_button):
        self.search_terms = self.search_entry.props.text
        if toggle_button.props.active:
            self.search_mode = "website"
            self.search_entry.set_placeholder_text(_("Search Lutris.net"))
            self.search_entry.set_icon_from_icon_name(Gtk.EntryIconPosition.PRIMARY, "folder-download-symbolic")
            self.game_store.search_mode = True
            self.search_games(self.search_terms)
        else:
            self.search_mode = "local"
            self.search_entry.set_placeholder_text(_("Filter the list of games"))
            self.search_entry.set_icon_from_icon_name(Gtk.EntryIconPosition.PRIMARY, "system-search-symbolic")
            self.search_games("")
            self.search_spinner.props.active = False

<<<<<<< HEAD
=======
    @GtkTemplate.Callback
>>>>>>> c4479425
    def on_about_clicked(self, *_args):
        """Open the about dialog."""
        dialogs.AboutDialog(parent=self)

    def on_game_error(self, game, error):
        """Called when a game has sent the 'game-error' signal"""
        logger.error("%s crashed", game)
        dialogs.ErrorDialog(error, parent=self)

    def on_game_installed(self, game):
        self.game_selection_changed(None, game)

    def on_game_started(self, game):
        self.game_panel.refresh()
        return True

    def on_game_updated(self, game):
        """Callback to refresh the view when a game is updated"""
        logger.debug("Updating game %s", game)
        if not game.is_installed:
            game = Game(game_id=game.id)
            self.game_selection_changed(None, None)
        game.load_config()
        try:
            self.game_store.update_game_by_id(game.id)
        except ValueError:
            self.game_store.add_game_by_id(game.id)

        self.game_panel.refresh()
        return True

    def on_search_games_fire(self, value):
        GLib.source_remove(self.search_timer_id)
        self.search_timer_id = None
        self.search_games(value)
        return False

    def search_games(self, query):
        """Search for games from the website API"""
        logger.debug("%s search for :%s", self.search_mode, query)
        self.search_terms = query
        self.view.destroy()
        self.game_store = self.get_store(api.search_games(query) if query else None)
        self.game_store.set_icon_type(self.icon_type)
        self.game_store.load(from_search=bool(query))
        self.game_store.filters["text"] = self.search_entry.props.text
        self.search_spinner.props.active = False
        self.switch_view(self.get_view_type())
        self.invalidate_game_filter()

    def game_selection_changed(self, _widget, game):
        """Callback to handle the selection of a game in the view"""
        child = self.game_scrolled.get_child()
        if child:
            self.game_scrolled.remove(child)
            child.destroy()

        if not game:
            self.game_panel = GenericPanel(application=self.application)
        else:
            self.game_actions.set_game(game=game)
            self.game_panel = GamePanel(self.game_actions)
            self.game_panel.connect("panel-closed", self.on_panel_closed)
            self.view.contextual_menu.connect("shortcut-edited", self.game_panel.on_shortcut_edited)
        self.game_scrolled.add(self.game_panel)
        return True

    def on_panel_closed(self, panel):
        self.game_selection_changed(panel, None)

    def update_game(self, slug):
        for pga_game in pga.get_games_where(slug=slug):
            self.game_store.update(pga_game)

<<<<<<< HEAD
=======
    @GtkTemplate.Callback
>>>>>>> c4479425
    def on_add_game_button_clicked(self, *_args):
        """Add a new game manually with the AddGameDialog."""
        self.add_popover.hide()
        AddGameDialog(self, runner=self.selected_runner)
        return True

    def remove_game_from_view(self, game_id, from_library=False):
        """Remove a game from the view"""
        self.game_store.update_game_by_id(game_id)
        self.sidebar_listbox.update()

    def on_toggle_viewtype(self, *args):
        self.switch_view("list" if self.current_view_type == "grid" else "grid")

    def on_viewtype_state_change(self, action, val):
        """Callback to handle view type switch"""
        action.set_state(val)
        view_type = val.get_string()
        if view_type != self.current_view_type:
            self.switch_view(view_type)

    def _set_icon_type(self, icon_type):
        self.icon_type = icon_type
        if self.icon_type == self.game_store.icon_type:
            return
        if self.current_view_type == "grid":
            settings.write_setting("icon_type_gridview", self.icon_type)
        elif self.current_view_type == "list":
            settings.write_setting("icon_type_listview", self.icon_type)
        self.game_store.set_icon_type(self.icon_type)
        self.switch_view(self.get_view_type())

    def on_icontype_state_change(self, action, value):
        action.set_state(value)
        self._set_icon_type(value.get_string())

    def on_view_sorting_state_change(self, action, value):
        self.game_store.sort_view(value.get_string(), self.view_sorting_ascending)

    def on_view_sorting_direction_change(self, action, value):
        self.game_store.sort_view(self.view_sorting, value.get_boolean())

    def on_game_store_sorting_changed(self, _game_store, key, ascending):
        self.actions["view-sorting"].set_state(GLib.Variant.new_string(key))
        settings.write_setting("view_sorting", key)

        self.actions["view-sorting-ascending"].set_state(GLib.Variant.new_boolean(ascending))
        settings.write_setting("view_sorting_ascending", bool(ascending))

    def on_left_side_panel_state_change(self, action, value):
        """Callback to handle left side panel toggle"""
        action.set_state(value)
        left_side_panel_visible = value.get_boolean()
        settings.write_setting("left_side_panel_visible", bool(left_side_panel_visible))
        self.sidebar_revealer.set_reveal_child(left_side_panel_visible)
        # Retrocompatibility with sidebar_visible :
        # if we change the new attribute, we must set the old one to false
        if self.sidebar_visible:
            settings.write_setting("sidebar_visible", "false")

    def on_right_side_panel_state_change(self, action, value):
        """Callback to handle right side panel toggle"""
        action.set_state(value)
        right_side_panel_visible = value.get_boolean()
        settings.write_setting("right_side_panel_visible", bool(right_side_panel_visible))
        self.panel_revealer.set_reveal_child(right_side_panel_visible)
        self.game_scrolled.set_visible(right_side_panel_visible)
        # Retrocompatibility with sidebar_visible :
        # if we change the new attribute, we must set the old one to false
        if self.sidebar_visible:
            settings.write_setting("sidebar_visible", "false")

    def on_sidebar_changed(self, widget):
        row = widget.get_selected_row()
        if row is None:
            self.set_selected_filter(None, None, None)
        elif row.type == "runner":
            self.set_selected_filter(row.id, None, None)
        elif row.type == "category":
            self.set_selected_filter(None, None, row.id)
        else:
            self.set_selected_filter(None, row.id, None)

    def set_selected_filter(self, runner, platform, category):
        """Filter the view to a given runner and platform"""
        self.selected_runner = runner
        self.selected_platform = platform
        self.selected_category = category
        self.game_store.filters["runner"] = self.selected_runner
        self.game_store.filters["platform"] = self.selected_platform
        self.game_store.filters["category"] = self.selected_category
        self.invalidate_game_filter()

    def show_invalid_credential_warning(self):
        dialogs.ErrorDialog(_("Could not connect to your Lutris account. Please sign in again."))

    def show_library_sync_error(self):
        dialogs.ErrorDialog(_("Failed to retrieve game library. There might be some problems contacting lutris.net"))<|MERGE_RESOLUTION|>--- conflicted
+++ resolved
@@ -585,10 +585,6 @@
         settings.write_setting("dark_theme", value.get_boolean())
         self.set_dark_theme()
 
-<<<<<<< HEAD
-=======
-    @GtkTemplate.Callback
->>>>>>> c4479425
     def on_connect(self, *_args):
         """Callback when a user connects to his account."""
         login_dialog = dialogs.ClientLoginDialog(self)
@@ -609,10 +605,6 @@
         else:
             self.application.show_window(InstallerWindow, parent=self, game_slug=game.slug)
 
-<<<<<<< HEAD
-=======
-    @GtkTemplate.Callback
->>>>>>> c4479425
     def on_disconnect(self, *_args):
         """Callback from user disconnect"""
         dlg = dialogs.QuestionDialog({
@@ -652,10 +644,6 @@
             self.hide()
             return True
 
-<<<<<<< HEAD
-=======
-    @GtkTemplate.Callback
->>>>>>> c4479425
     def on_destroy(self, *_args):
         """Signal for window close."""
         # Stop cancellable running threads
@@ -669,18 +657,10 @@
         settings.write_setting("height", height)
         settings.write_setting("maximized", self.maximized)
 
-<<<<<<< HEAD
-=======
-    @GtkTemplate.Callback
->>>>>>> c4479425
     def on_preferences_activate(self, *_args):
         """Callback when preferences is activated."""
         self.application.show_window(SystemConfigDialog)
-
-<<<<<<< HEAD
-=======
-    @GtkTemplate.Callback
->>>>>>> c4479425
+        
     def on_manage_runners(self, *args):
         self.application.show_window(RunnersDialog, transient_for=self)
 
@@ -713,11 +693,7 @@
         self.game_store.filters["installed"] = filter_installed
         self.invalidate_game_filter()
 
-<<<<<<< HEAD
     @Gtk.Template.Callback("on_search_entry_changed")
-=======
-    @GtkTemplate.Callback
->>>>>>> c4479425
     def on_search_entry_changed(self, entry):
         """Callback for the search input keypresses"""
         if self.search_mode == "local":
@@ -732,11 +708,7 @@
         else:
             raise ValueError("Unsupported search mode %s" % self.search_mode)
 
-<<<<<<< HEAD
     @Gtk.Template.Callback("on_search_toggle")
-=======
-    @GtkTemplate.Callback
->>>>>>> c4479425
     def on_search_toggle(self, button):
         """Called when search bar is shown / hidden"""
         active = button.props.active
@@ -746,11 +718,7 @@
         else:
             self.search_entry.props.text = ""
 
-<<<<<<< HEAD
     @Gtk.Template.Callback("on_website_search_toggle_toggled")
-=======
-    @GtkTemplate.Callback
->>>>>>> c4479425
     def on_website_search_toggle_toggled(self, toggle_button):
         self.search_terms = self.search_entry.props.text
         if toggle_button.props.active:
@@ -766,10 +734,6 @@
             self.search_games("")
             self.search_spinner.props.active = False
 
-<<<<<<< HEAD
-=======
-    @GtkTemplate.Callback
->>>>>>> c4479425
     def on_about_clicked(self, *_args):
         """Open the about dialog."""
         dialogs.AboutDialog(parent=self)
@@ -844,10 +808,6 @@
         for pga_game in pga.get_games_where(slug=slug):
             self.game_store.update(pga_game)
 
-<<<<<<< HEAD
-=======
-    @GtkTemplate.Callback
->>>>>>> c4479425
     def on_add_game_button_clicked(self, *_args):
         """Add a new game manually with the AddGameDialog."""
         self.add_popover.hide()
