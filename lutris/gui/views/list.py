--- conflicted
+++ resolved
@@ -31,20 +31,12 @@
         self.set_rules_hint(True)
 
         # Icon column
-<<<<<<< HEAD
-        image_cell = CellRendererBanner(store, service_media)
-        column = Gtk.TreeViewColumn("", image_cell, pixbuf=COL_ICON, slug=COL_SLUG)
-        column.set_reorderable(True)
-        column.set_sort_indicator(False)
-        self.append_column(column)
-=======
         if settings.SHOW_MEDIA:
-            image_cell = Gtk.CellRendererPixbuf()
-            column = Gtk.TreeViewColumn("", image_cell, pixbuf=COL_ICON)
+            image_cell = CellRendererBanner(store, service_media)
+            column = Gtk.TreeViewColumn("", image_cell, pixbuf=COL_ICON, slug=COL_SLUG)
             column.set_reorderable(True)
             column.set_sort_indicator(False)
             self.append_column(column)
->>>>>>> 828b5cea
 
         # Text columns
         default_text_cell = self.set_text_cell()
