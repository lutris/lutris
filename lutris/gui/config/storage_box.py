--- conflicted
+++ resolved
@@ -1,5 +1,4 @@
 import hashlib
-import json
 import os
 from gettext import gettext as _
 
@@ -24,10 +23,6 @@
 
 
 class StorageBox(BaseConfigBox):
-<<<<<<< HEAD
-    is_bios_path_invalid = False
-=======
->>>>>>> 6e15c009
     bios_path_invalid_warning = Gtk.Label(label="WARNING: Invalid BIOS path")
 
     def populate(self):
@@ -39,10 +34,6 @@
         widgets = []
         base_runner = Runner()
         bios_path = base_runner.config.system_config.get("bios_path")
-<<<<<<< HEAD
-        self.is_bios_path_invalid = self.get_is_bios_path_invalid(bios_path)
-=======
->>>>>>> 6e15c009
 
         path_settings = [
             {
@@ -111,29 +102,17 @@
 
         return wrapper
 
-<<<<<<< HEAD
-    def get_is_bios_path_invalid(self, bios_path):
-        MAX_BIOS_PATH_SIZE = 5e9
-        MAX_BIOS_PATH_FILE_COUNT = 5000
-        MAX_BIOS_PATH_DEPTH = 3
-=======
     def is_bios_path_invalid(self, bios_path):
         if not bios_path:
             return bios_path, "No path provided"
         MAX_BIOS_FOLDER_SIZE = 5e9
         MAX_BIOS_FILES_IN_FOLDER = 5000
         MAX_BIOS_FOLDER_DEPTH = 3
->>>>>>> 6e15c009
 
         bios_path_size = 0
         bios_path_file_count = 0
         bios_path_depth = 0
 
-<<<<<<< HEAD
-        result = False
-
-=======
->>>>>>> 6e15c009
         for path, _dir_names, file_names in os.walk(bios_path):
             for file_name in file_names:
                 file_path = f"{path}/{file_name}"
@@ -142,17 +121,6 @@
                     bios_path_file_count += 1
                     bios_path_depth = path[len(bios_path) :].count(os.sep)
 
-<<<<<<< HEAD
-        if bios_path_size > MAX_BIOS_PATH_SIZE:
-            result = True
-        elif bios_path_file_count > MAX_BIOS_PATH_FILE_COUNT:
-            result = True
-        elif bios_path_depth > MAX_BIOS_PATH_DEPTH:
-            result = True
-
-        self.bios_path_invalid_warning.set_visible(result)
-        return result
-=======
         if bios_path_size > MAX_BIOS_FOLDER_SIZE:
             return bios_path, "Folder is too large (%s)" % human_size(bios_path_size)
         if bios_path_file_count > MAX_BIOS_FILES_IN_FOLDER:
@@ -176,7 +144,6 @@
             lutris_config.raw_system_config["bios_path"] = bios_path
             lutris_config.save()
             AsyncCall(scan_firmware_directory, None, bios_path)
->>>>>>> 6e15c009
 
     def on_file_chooser_changed(self, entry, setting):
         folder_path = entry.get_text()
@@ -184,40 +151,7 @@
             save_custom_cache_path(folder_path)
         elif setting["setting"] == "game_path":
             lutris_config = LutrisConfig()
-<<<<<<< HEAD
-            lutris_config.raw_system_config["game_path"] = text
-            lutris_config.save()
-        elif setting["setting"] == "bios_path":
-            self.is_bios_path_invalid = self.get_is_bios_path_invalid(text)
-
-            if not self.is_bios_path_invalid:
-                lutris_config = LutrisConfig()
-                lutris_config.raw_system_config["bios_path"] = text
-                lutris_config.save()
-
-                bios_files = []
-
-                for path, _dir_names, file_names in os.walk(text):
-                    for file_name in file_names:
-                        file_path = f"{path}/{file_name}"
-
-                        if os.access(file_path, os.R_OK):
-                            bios_file = {}
-                            bios_file["name"] = file_name
-                            bios_file["size"] = os.path.getsize(file_path)
-                            bios_file["date_created"] = os.path.getctime(file_path)
-                            bios_file["date_modified"] = os.path.getmtime(file_path)
-                            bios_file["md5_hash"] = get_md5_from_file(file_path)
-
-                            bios_files.append(bios_file)
-
-                bios_files_cache_data = json.dumps(bios_files)
-                bios_files_cache_path = os.path.expanduser("~/.cache/lutris/bios-files.json")
-                with open(bios_files_cache_path, "w+") as bios_files_cache:
-                    bios_files_cache.write(bios_files_cache_data)
-=======
             lutris_config.raw_system_config["game_path"] = folder_path
             lutris_config.save()
         elif setting["setting"] == "bios_path":
-            AsyncCall(self.is_bios_path_invalid, self.bios_path_validated_cb, folder_path)
->>>>>>> 6e15c009
+            AsyncCall(self.is_bios_path_invalid, self.bios_path_validated_cb, folder_path)