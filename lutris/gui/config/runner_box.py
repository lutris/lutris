from gettext import gettext as _

from gi.repository import GObject, Gtk

from lutris import runners
from lutris.gui.config.runner import RunnerConfigDialog
from lutris.gui.dialogs import ErrorDialog, QuestionDialog
from lutris.gui.dialogs.download import simple_downloader
from lutris.gui.dialogs.runner_install import RunnerInstallDialog
from lutris.gui.widgets.utils import ICON_SIZE, get_icon
from lutris.util.log import logger


class RunnerBox(Gtk.Box):
    __gsignals__ = {
        "runner-installed": (GObject.SIGNAL_RUN_FIRST, None, ()),
        "runner-removed": (GObject.SIGNAL_RUN_FIRST, None, ()),
    }

    def __init__(self, runner_name):
        super().__init__(visible=True)

        self.connect("runner-installed", self.on_runner_installed)
        self.connect("runner-removed", self.on_runner_removed)

        self.set_margin_bottom(12)
        self.set_margin_top(12)
        self.set_margin_left(12)
        self.set_margin_right(12)
        self.runner = runners.import_runner(runner_name)()
        icon = get_icon(self.runner.name, icon_format='pixbuf', size=ICON_SIZE)
        if icon:
            runner_icon = Gtk.Image(visible=True)
            runner_icon.set_from_pixbuf(icon)
        else:
            runner_icon = Gtk.Image.new_from_icon_name("package-x-generic-symbolic", Gtk.IconSize.DND)
            runner_icon.show()
        runner_icon.set_margin_right(12)
        self.pack_start(runner_icon, False, True, 6)

        self.runner_label_box = Gtk.VBox(visible=True)
        self.runner_label_box.set_margin_top(12)

        runner_label = Gtk.Label(visible=True)
        runner_label.set_alignment(0, 0.5)
        runner_label.set_markup("<b>%s</b>" % self.runner.human_name)
        self.runner_label_box.pack_start(runner_label, False, False, 0)

        desc_label = Gtk.Label(visible=True)
        desc_label.set_alignment(0, 0.5)
        desc_label.set_text(self.runner.description)
        desc_label.set_line_wrap(True)
        self.runner_label_box.pack_start(desc_label, False, False, 0)

        self.pack_start(self.runner_label_box, True, True, 0)

        self.configure_button = Gtk.Button.new_from_icon_name("preferences-system-symbolic", Gtk.IconSize.BUTTON)
        self.configure_button.set_margin_right(12)
        self.configure_button.set_margin_left(12)
        self.configure_button.connect("clicked", self.on_configure_clicked)
        self.configure_button.show()
        configure_alignment = Gtk.Alignment.new(0.5, 0.5, 0, 0)
        configure_alignment.show()
        configure_alignment.add(self.configure_button)
        self.pack_start(configure_alignment, False, False, 0)

        if not self.runner.is_installed():
            self.runner_label_box.set_sensitive(False)
<<<<<<< HEAD
        else:
            self.configure_button.show()

=======
        self.configure_button.show()
>>>>>>> 828b5cea
        self.action_alignment = Gtk.Alignment.new(0.5, 0.5, 0, 0)
        self.action_alignment.show()
        self.action_alignment.add(self.get_action_button())
        self.pack_start(self.action_alignment, False, False, 0)

    def get_action_button(self):
        """Return a install or remove button"""
        if self.runner.multiple_versions:
            _button = Gtk.Button.new_from_icon_name("preferences-other-symbolic", Gtk.IconSize.BUTTON)
            _button.get_style_context().add_class("circular")
            _button.connect("clicked", self.on_versions_clicked)
        else:
            if self.runner.is_installed():
                _button = Gtk.Button.new_from_icon_name("edit-delete-symbolic", Gtk.IconSize.BUTTON)
                _button.get_style_context().add_class("circular")
                _button.connect("clicked", self.on_remove_clicked)
            else:
                _button = Gtk.Button.new_from_icon_name("system-software-install-symbolic", Gtk.IconSize.BUTTON)
                _button.get_style_context().add_class("circular")
                _button.connect("clicked", self.on_install_clicked)
        _button.show()
        return _button

    def on_versions_clicked(self, widget):
        RunnerInstallDialog(
            _("Manage %s versions") % self.runner.name,
            None,
            self.runner.name
        )
        # connect a runner-installed signal from the above dialog?

    def on_install_clicked(self, widget):
        """Install a runner."""
        logger.debug("Install of %s requested", self.runner)
        try:
            self.runner.install(downloader=simple_downloader)
        except (
            runners.RunnerInstallationError,
            runners.NonInstallableRunnerError,
        ) as ex:
            logger.error(ex)
            ErrorDialog(ex.message)
            return
        if self.runner.is_installed():
            self.emit("runner-installed")
        else:
            logger.error("Runner failed to install")

    def on_configure_clicked(self, widget):
        window = self.get_toplevel()
        application = window.get_application()
        application.show_window(RunnerConfigDialog, runner=self.runner, parent=window)

    def on_remove_clicked(self, widget):
        dialog = QuestionDialog(
            {
                "title": _("Do you want to uninstall %s?") % self.runner.human_name,
                "question": _("This will remove <b>%s</b> and all associated data." % self.runner.human_name)

            }
        )
        if Gtk.ResponseType.YES == dialog.result:
            self.runner.uninstall()
            self.emit("runner-removed")

    def on_runner_installed(self, widget):
        """Called after the runnner is installed"""
        self.runner_label_box.set_sensitive(True)
        self.action_alignment.get_children()[0].destroy()
        self.action_alignment.add(self.get_action_button())

    def on_runner_removed(self, widget):
        """Called after the runner is removed"""
        self.runner_label_box.set_sensitive(False)
        self.action_alignment.get_children()[0].destroy()
        self.action_alignment.add(self.get_action_button())<|MERGE_RESOLUTION|>--- conflicted
+++ resolved
@@ -63,16 +63,9 @@
         configure_alignment.show()
         configure_alignment.add(self.configure_button)
         self.pack_start(configure_alignment, False, False, 0)
-
         if not self.runner.is_installed():
             self.runner_label_box.set_sensitive(False)
-<<<<<<< HEAD
-        else:
-            self.configure_button.show()
-
-=======
         self.configure_button.show()
->>>>>>> 828b5cea
         self.action_alignment = Gtk.Alignment.new(0.5, 0.5, 0, 0)
         self.action_alignment.show()
         self.action_alignment.add(self.get_action_button())
