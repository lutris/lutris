# -*- coding: utf-8 -*-

import time

from gi.repository import Gtk, Gdk, GObject, Pango, GLib
from gi.repository.GdkPixbuf import Pixbuf

from lutris import pga
from lutris import runners
from lutris import settings
from lutris.game import Game

from lutris.gui.widgets.cellrenderers import GridViewCellRendererText
from lutris.gui.widgets.utils import get_pixbuf_for_game, BANNER_SIZE, BANNER_SMALL_SIZE

from lutris.services import xdg
from lutris.util.log import logger

(
    COL_ID,
    COL_SLUG,
    COL_NAME,
    COL_ICON,
    COL_YEAR,
    COL_RUNNER,
    COL_RUNNER_HUMAN_NAME,
    COL_PLATFORM,
    COL_LASTPLAYED,
    COL_LASTPLAYED_TEXT,
    COL_INSTALLED,
) = list(range(11))

class GameStore(GObject.Object):
    __gsignals__ = {
        "icons-changed": (GObject.SIGNAL_RUN_FIRST, None, (str,))
    }

    def __init__(self, games, icon_type, filter_installed):
        super(GameStore, self).__init__()
        self.games = games
        self.icon_type = icon_type
        self.filter_installed = filter_installed
        self.filter_text = None
        self.filter_runner = None
        self.filter_platform = None
        self.runner_names = {}

        self.store = Gtk.ListStore(int, str, str, Pixbuf, str, str, str, str, int, str, bool)
        self.store.set_sort_column_id(COL_NAME, Gtk.SortType.ASCENDING)
        self.modelfilter = self.store.filter_new()
        self.modelfilter.set_visible_func(self.filter_view)
        if games:
            self.fill_store(games)

    def get_ids(self):
        return [row[COL_ID] for row in self.store]

    def fill_store(self, games):
        """Fill the model asynchronously and in steps.

        Each iteration on `loader` adds a batch of games to the model as a low
        priority operation so they get displayed before adding the next batch.
        This is an optimization to avoid having to wait for all games to be
        loaded in the model before the list is drawn on the window.
        """
        loader = self._fill_store_generator(games)
        GLib.idle_add(loader.__next__)

    def _fill_store_generator(self, games, batch=100):
        """Generator to fill the model in batches."""
        n = 0
        for game in games:
            self.add_game(game)
            # Yield to GTK main loop once in a while
            n += 1
            if (n % batch) == 0:
                # Returning True to GLib.idle_add makes it run the callback
                # again. (Yeah, the GTK doc isn't clear about this feature :)
                yield True
        yield False

    def filter_view(self, model, _iter, filter_data=None):
        """Filter the game list."""
        if self.filter_installed:
            installed = model.get_value(_iter, COL_INSTALLED)
            if not installed:
                return False
        if self.filter_text:
            name = model.get_value(_iter, COL_NAME)
            if not self.filter_text.lower() in name.lower():
                return False
        if self.filter_runner:
            runner = model.get_value(_iter, COL_RUNNER)
            if not self.filter_runner == runner:
                return False
        if self.filter_platform:
            platform = model.get_value(_iter, COL_PLATFORM)
            if platform != self.filter_platform:
                return False
        return True

    def add_game_by_id(self, game_id):
        """Add a game into the store."""
        if not game_id:
            return
        game = pga.get_game_by_field(game_id, 'id')
        if not game or 'slug' not in game:
            raise ValueError('Can\'t find game {} ({})'.format(
                game_id, game
            ))
        self.add_game(game)

    def add_game(self, game):
        name = game['name'].replace('&', "&amp;")
        runner = None
        platform = ''
        runner_name = game['runner']
        runner_human_name = ''
        if runner_name:
            game_inst = Game(game['id'])
            if not game_inst.is_installed:
                return
            if runner_name in self.runner_names:
                runner_human_name = self.runner_names[runner_name]
            else:
                try:
                    runner = runners.import_runner(runner_name)
                except runners.InvalidRunner:
                    game['installed'] = False
                else:
                    runner_human_name = runner.human_name
                    self.runner_names[runner_name] = runner_human_name
            platform = game_inst.platform

        lastplayed = ''
        if game['lastplayed']:
            lastplayed = time.strftime("%c", time.localtime(game['lastplayed']))

        pixbuf = get_pixbuf_for_game(game['slug'], self.icon_type,
                                     game['installed'])
        self.store.append((
            game['id'],
            game['slug'],
            name,
            pixbuf,
            str(game['year'] or ''),
            runner_name,
            runner_human_name,
            platform,
            game['lastplayed'],
            lastplayed,
            game['installed']
        ))

    def set_icon_type(self, icon_type):
        if icon_type != self.icon_type:
            self.icon_type = icon_type
            for row in self.store:
                row[COL_ICON] = get_pixbuf_for_game(
                    row[COL_SLUG], icon_type, is_installed=row[COL_INSTALLED]
                )
            self.emit('icons-changed', icon_type)  # Obsolete, only for GridView


class GameView(object):
    __gsignals__ = {
        "game-selected": (GObject.SIGNAL_RUN_FIRST, None, ()),
        "game-activated": (GObject.SIGNAL_RUN_FIRST, None, ()),
        "game-installed": (GObject.SIGNAL_RUN_FIRST, None, (int,)),
        "remove-game": (GObject.SIGNAL_RUN_FIRST, None, ()),
    }
    selected_game = None
    current_path = None
    contextual_menu = None

    def connect_signals(self):
        """Signal handlers common to all views"""
        self.connect('button-press-event', self.popup_contextual_menu)
        self.connect('key-press-event', self.handle_key_press)

    def populate_games(self, games):
        """Shortcut method to the GameStore fill_store method"""
        self.game_store.fill_store(games)

    @property
    def n_games(self):
        return len(self.game_store.store)

    def get_row_by_id(self, game_id, filtered=False):
        game_row = None
        if filtered:
            store = self.game_store.modelfilter
        else:
            store = self.game_store.store
        for model_row in store:
            if model_row[COL_ID] == int(game_id):
                game_row = model_row
        return game_row

    def has_game_id(self, game_id):
        return bool(self.get_row_by_id(game_id))

    def add_game_by_id(self, game_id):
        self.game_store.add_game_by_id(game_id)

    def remove_game(self, removed_id):
        row = self.get_row_by_id(removed_id)
        if row:
            self.remove_row(row.iter)
        else:
            logger.debug("Tried to remove %s but couln't find the row", removed_id)

    def remove_row(self, model_iter):
        """Remove a game from the view."""
        store = self.game_store.store
        store.remove(model_iter)

    def set_installed(self, game):
        """Update a game row to show as installed"""
        row = self.get_row_by_id(game.id)
        if not row:
            raise ValueError("Couldn't find row for id %d (%s)" % (game.id, game))
        row[COL_RUNNER] = game.runner_name
        row[COL_PLATFORM] = ''
        self.update_image(game.id, is_installed=True)

    def set_uninstalled(self, game):
        """Update a game row to show as uninstalled"""
        row = self.get_row_by_id(game.id)
        if not row:
            raise ValueError("Couldn't find row for id %s" % game.id)
        row[COL_RUNNER] = ''
        row[COL_PLATFORM] = ''
        self.update_image(game.id, is_installed=False)

    def update_row(self, game):
        """Update game informations.

        :param dict game: Dict holding game details
        """
        row = self.get_row_by_id(game['id'])
        if row:
            row[COL_YEAR] = str(game['year'])
            self.update_image(game['id'], row[COL_INSTALLED])

    def update_image(self, game_id, is_installed=False):
        """Update game icon."""
        row = self.get_row_by_id(game_id)
        if row:
            game_slug = row[COL_SLUG]
            # get_pixbuf_for_game.cache_clear()
            game_pixbuf = get_pixbuf_for_game(game_slug,
                                              self.game_store.icon_type,
                                              is_installed)
            row[COL_ICON] = game_pixbuf
            row[COL_INSTALLED] = is_installed
            if type(self) is GameGridView:
                GLib.idle_add(self.queue_draw)

    def popup_contextual_menu(self, view, event):
        """Contextual menu."""
        if event.button != 3:
            return
        try:
            view.current_path = view.get_path_at_pos(event.x, event.y)
            if view.current_path:
                if type(view) is GameGridView:
                    view.select_path(view.current_path)
                elif type(view) is GameListView:
                    view.set_cursor(view.current_path[0])
        except ValueError:
            (_, path) = view.get_selection().get_selected()
            view.current_path = path

        if view.current_path:
            game_row = self.get_row_by_id(self.selected_game)
            self.contextual_menu.popup(event, game_row)

    def handle_key_press(self, widget, event):
        if not self.selected_game:
            return
        key = event.keyval
        if key == Gdk.KEY_Delete:
            self.emit("remove-game")


class GameListView(Gtk.TreeView, GameView):
    """Show the main list of games."""
    __gsignals__ = GameView.__gsignals__

    def __init__(self, store):
        self.game_store = store
        self.model = self.game_store.modelfilter.sort_new_with_model()
        super(GameListView, self).__init__(self.model)
        self.set_rules_hint(True)

        # Icon column
        image_cell = Gtk.CellRendererPixbuf()
        column = Gtk.TreeViewColumn("", image_cell, pixbuf=COL_ICON)
        column.set_reorderable(True)
        self.append_column(column)

        # Text columns
        default_text_cell = self.set_text_cell()
        name_cell = self.set_text_cell()
        name_cell.set_padding(5, 0)
        column = self.set_column(name_cell, _("Name"), COL_NAME)
        width = settings.read_setting('name_column_width', 'list view')
        column.set_fixed_width(int(width) if width else 200)
        self.append_column(column)
        column.connect("notify::width", self.on_column_width_changed)

        column = self.set_column(default_text_cell, _("Year"), COL_YEAR)
        width = settings.read_setting('year_column_width', 'list view')
        column.set_fixed_width(int(width) if width else 60)
        self.append_column(column)
        column.connect("notify::width", self.on_column_width_changed)

        column = self.set_column(default_text_cell, _("Runner"), COL_RUNNER_HUMAN_NAME)
        width = settings.read_setting('runner_column_width', 'list view')
        column.set_fixed_width(int(width) if width else 120)
        self.append_column(column)
        column.connect("notify::width", self.on_column_width_changed)

        column = self.set_column(default_text_cell, _("Platform"), COL_PLATFORM)
        width = settings.read_setting('platform_column_width', 'list view')
        column.set_fixed_width(int(width) if width else 120)
        self.append_column(column)
        column.connect("notify::width", self.on_column_width_changed)

<<<<<<< HEAD
        column = self.set_column(default_text_cell, _("Last played"), COL_LASTPLAYED)
=======
        column = self.set_column(default_text_cell, "Last played", COL_LASTPLAYED_TEXT)
        self.set_sort_with_column(COL_LASTPLAYED_TEXT, COL_LASTPLAYED)
>>>>>>> 0f26983c
        width = settings.read_setting('lastplayed_column_width', 'list view')
        column.set_fixed_width(int(width) if width else 120)
        self.append_column(column)
        column.connect("notify::width", self.on_column_width_changed)

        self.get_selection().set_mode(Gtk.SelectionMode.SINGLE)

        self.connect_signals()
        self.connect('row-activated', self.on_row_activated)
        self.get_selection().connect('changed', self.on_cursor_changed)

    def set_text_cell(self):
        text_cell = Gtk.CellRendererText()
        text_cell.set_padding(10, 0)
        text_cell.set_property("ellipsize", Pango.EllipsizeMode.END)
        return text_cell

    def set_column(self, cell, header, column_id):
        column = Gtk.TreeViewColumn(header, cell, markup=column_id)
        column.set_sort_indicator(True)
        column.set_sort_column_id(column_id)
        column.set_resizable(True)
        column.set_reorderable(True)
        return column

    def set_sort_with_column(self, col, sort_col):
        """Set to sort a column by using another column.
        """

        def sort_func(model, row1, row2, user_data):
            v1 = model.get_value(row1, sort_col)
            v2 = model.get_value(row2, sort_col)
            return -1 if v1 < v2 else 0 if v1 == v2 else 1

        self.model.set_sort_func(col, sort_func)

    def get_selected_game(self):
        """Return the currently selected game's id."""
        selection = self.get_selection()
        if not selection:
            return
        model, select_iter = selection.get_selected()
        if not select_iter:
            return
        return model.get_value(select_iter, COL_ID)

    def set_selected_game(self, game_id):
        row = self.get_row_by_id(game_id, filtered=True)
        if row:
            self.set_cursor(row.path)

    def on_cursor_changed(self, widget, line=None, column=None):
        self.selected_game = self.get_selected_game()
        self.emit("game-selected")

    def on_row_activated(self, widget, line=None, column=None):
        self.selected_game = self.get_selected_game()
        self.emit("game-activated")

    def on_column_width_changed(self, col, *args):
        col_name = col.get_title()
        if col_name:
            settings.write_setting(col_name.replace(' ', '') + '_column_width',
                                   col.get_fixed_width(), 'list view')


class GameGridView(Gtk.IconView, GameView):
    __gsignals__ = GameView.__gsignals__

    def __init__(self, store):
        self.game_store = store
        self.model = self.game_store.modelfilter
        super(GameGridView, self).__init__(model=self.model)

        self.set_column_spacing(1)
        self.set_pixbuf_column(COL_ICON)
        self.set_item_padding(1)
        self.cell_width = (BANNER_SIZE[0] if store.icon_type == "banner"
                           else BANNER_SMALL_SIZE[0])
        self.cell_renderer = GridViewCellRendererText(self.cell_width)
        self.pack_end(self.cell_renderer, False)
        self.add_attribute(self.cell_renderer, 'markup', COL_NAME)

        self.connect_signals()
        self.connect('item-activated', self.on_item_activated)
        self.connect('selection-changed', self.on_selection_changed)
        store.connect('icons-changed', self.on_icons_changed)

    def get_selected_game(self):
        """Return the currently selected game's id."""
        selection = self.get_selected_items()
        if not selection:
            return
        self.current_path = selection[0]
        store = self.get_model()
        return store.get(store.get_iter(self.current_path), COL_ID)[0]

    def set_selected_game(self, game_id):
        row = self.get_row_by_id(game_id, filtered=True)
        if row:
            self.select_path(row.path)

    def on_item_activated(self, view, path):
        self.selected_game = self.get_selected_game()
        self.emit("game-activated")

    def on_selection_changed(self, view):
        self.selected_game = self.get_selected_game()
        self.emit("game-selected")

    def on_icons_changed(self, store, icon_type):
        width = (BANNER_SIZE[0] if icon_type == "banner"
                 else BANNER_SMALL_SIZE[0])
        self.set_item_width(width)
        self.cell_renderer.props.width = width
        self.queue_draw()


class ContextualMenu(Gtk.Menu):
    def __init__(self, main_entries):
        super(ContextualMenu, self).__init__()
        self.main_entries = main_entries

    def add_menuitems(self, entries):
        for entry in entries:
            name = entry[0]
            label = entry[1]
            action = Gtk.Action(name=name, label=label)
            action.connect('activate', entry[2])
            menuitem = action.create_menu_item()
            menuitem.action_id = name
            self.append(menuitem)

    def popup(self, event, game_row=None, game=None):
        if game_row:
            game_id = game_row[COL_ID]
            game_slug = game_row[COL_SLUG]
            runner_slug = game_row[COL_RUNNER]
            is_installed = game_row[COL_INSTALLED]
        elif game:
            game_id = game.id
            game_slug = game.slug
            runner_slug = game.runner_name
            is_installed = game.is_installed

        # Clear existing menu
        for item in self.get_children():
            self.remove(item)

        # Main items
        self.add_menuitems(self.main_entries)
        # Runner specific items
        runner_entries = None
        if runner_slug:
            game = game or Game(game_id)
            try:
                runner = runners.import_runner(runner_slug)(game.config)
            except runners.InvalidRunner:
                runner_entries = None
            else:
                runner_entries = runner.context_menu_entries
        if runner_entries:
            self.append(Gtk.SeparatorMenuItem())
            self.add_menuitems(runner_entries)
        self.show_all()

        # Hide some items
        hiding_condition = {
            'add': is_installed,
            'install': is_installed,
            'install_more': not is_installed,
            'play': not is_installed,
            'configure': not is_installed,
            'desktop-shortcut': (
                not is_installed or
                xdg.desktop_launcher_exists(game_slug, game_id)
            ),
            'menu-shortcut': (
                not is_installed or
                xdg.menu_launcher_exists(game_slug, game_id)
            ),
            'rm-desktop-shortcut': (
                not is_installed or
                not xdg.desktop_launcher_exists(game_slug, game_id)
            ),
            'rm-menu-shortcut': (
                not is_installed or
                not xdg.menu_launcher_exists(game_slug, game_id)
            ),
            'browse': not is_installed or runner_slug == 'browser',
        }
        for menuitem in self.get_children():
            if type(menuitem) is not Gtk.ImageMenuItem:
                continue
            action = menuitem.action_id
            visible = not hiding_condition.get(action)
            menuitem.set_visible(visible)

        super(ContextualMenu, self).popup(None, None, None, None,
                                          event.button, event.time)<|MERGE_RESOLUTION|>--- conflicted
+++ resolved
@@ -328,12 +328,8 @@
         self.append_column(column)
         column.connect("notify::width", self.on_column_width_changed)
 
-<<<<<<< HEAD
-        column = self.set_column(default_text_cell, _("Last played"), COL_LASTPLAYED)
-=======
-        column = self.set_column(default_text_cell, "Last played", COL_LASTPLAYED_TEXT)
+        column = self.set_column(default_text_cell, _("Last played"), COL_LASTPLAYED_TEXT)
         self.set_sort_with_column(COL_LASTPLAYED_TEXT, COL_LASTPLAYED)
->>>>>>> 0f26983c
         width = settings.read_setting('lastplayed_column_width', 'list view')
         column.set_fixed_width(int(width) if width else 120)
         self.append_column(column)
