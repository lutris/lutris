import json
import os
import urllib.parse
from gettext import gettext as _

from gi.repository import Gio

from lutris import settings
from lutris.api import get_game_installers, read_api_key
from lutris.database.games import get_games
from lutris.database.services import ServiceGameCollection
from lutris.gui import dialogs
<<<<<<< HEAD
from lutris.installer import fetch_script
=======
from lutris.gui.views.media_loader import download_icons
>>>>>>> 828b5cea
from lutris.services.base import LutrisBanner, LutrisCoverart, LutrisCoverartMedium, LutrisIcon, OnlineService
from lutris.services.service_game import ServiceGame
from lutris.util import http
from lutris.util.log import logger


class LutrisGame(ServiceGame):
    """Service game created from the Lutris API"""
    service = "lutris"

    @classmethod
    def new_from_api(cls, api_payload):
        """Create an instance of LutrisGame from the API response"""
        service_game = LutrisGame()
        service_game.appid = api_payload['slug']
        service_game.slug = api_payload['slug']
        service_game.name = api_payload['name']
        service_game.details = json.dumps(api_payload)
        return service_game


class LutrisService(OnlineService):
    """Service for Lutris games"""

    id = "lutris"
    name = _("Lutris")
    icon = "lutris"
    online = True
    medias = {
        "icon": LutrisIcon,
        "banner": LutrisBanner,
        "coverart_med": LutrisCoverartMedium,
        "coverart_big": LutrisCoverart,
    }
    default_format = "banner"

    api_url = settings.SITE_URL + "/api"
    login_url = settings.SITE_URL + "/api/accounts/token"
    cache_path = os.path.join(settings.CACHE_DIR, "lutris")
    token_path = os.path.join(settings.CACHE_DIR, "auth-token")

    is_loading = False

    @property
    def credential_files(self):
        """Return a list of all files used for authentication"""
        return [self.token_path]

    def match_games(self):
        """Matching lutris games is much simpler... No API call needed."""
        service_games = {
            str(game["appid"]): game for game in ServiceGameCollection.get_for_service(self.id)
        }
        for lutris_game in get_games():
            self.match_game(service_games.get(lutris_game["slug"]), lutris_game)

    def is_connected(self):
        """Is the service connected?"""
        return self.is_authenticated()

    def login(self, parent=None):
        """Connect to Lutris"""
        login_dialog = dialogs.ClientLoginDialog(parent=parent)
        login_dialog.connect("connected", self.on_connect_success)

    def on_connect_success(self, _widget, _username):
        """Handles connection success"""
        self.emit("service-login")

    def get_library(self):
        """Return the remote library as a list of dicts."""
        credentials = read_api_key()
        if not credentials:
            return []
        url = settings.SITE_URL + "/api/games/library/%s" % urllib.parse.quote(credentials["username"])
        request = http.Request(url, headers={"Authorization": "Token " + credentials["token"]})
        try:
            response = request.get()
        except http.HTTPError as ex:
            logger.error("Unable to load library: %s", ex)
            return []
        response_data = response.json
        if response_data:
            return response_data["games"]
        return []

    def load(self):
        if self.is_loading:
            logger.warning("Lutris games are already loading")
            return
        self.is_loading = True
        lutris_games = self.get_library()
        for game in lutris_games:
            lutris_game = LutrisGame.new_from_api(game)
            lutris_game.save()
        logger.debug("Matching with already installed games")
        self.match_games()
        self.is_loading = False
        logger.debug("Lutris games loaded")
        return lutris_games

    def install(self, db_game):
        if isinstance(db_game, dict):
            slug = db_game["slug"]
        else:
            slug = db_game
        installers = get_game_installers(slug)
        if not installers:
            logger.warning("No installer for %s", slug)
            return
        application = Gio.Application.get_default()
<<<<<<< HEAD
        application.show_installer_window(installers)
=======
        application.show_installer_window(installers)


def download_lutris_media(slug):
    """Download all media types for a single lutris game"""
    url = settings.SITE_URL + "/api/games/%s" % slug
    request = http.Request(url)
    try:
        response = request.get()
    except http.HTTPError as ex:
        logger.debug("Unable to load %s: %s", slug, ex)
        return
    response_data = response.json
    icon_url = response_data.get("icon_url")
    if icon_url:
        download_icons({slug: icon_url}, LutrisIcon())

    banner_url = response_data.get("banner_url")
    if banner_url:
        download_icons({slug: banner_url}, LutrisBanner())

    cover_url = response_data.get("coverart")
    if cover_url:
        download_icons({slug: cover_url}, LutrisCoverart())
>>>>>>> 828b5cea
<|MERGE_RESOLUTION|>--- conflicted
+++ resolved
@@ -10,11 +10,6 @@
 from lutris.database.games import get_games
 from lutris.database.services import ServiceGameCollection
 from lutris.gui import dialogs
-<<<<<<< HEAD
-from lutris.installer import fetch_script
-=======
-from lutris.gui.views.media_loader import download_icons
->>>>>>> 828b5cea
 from lutris.services.base import LutrisBanner, LutrisCoverart, LutrisCoverartMedium, LutrisIcon, OnlineService
 from lutris.services.service_game import ServiceGame
 from lutris.util import http
@@ -126,31 +121,4 @@
             logger.warning("No installer for %s", slug)
             return
         application = Gio.Application.get_default()
-<<<<<<< HEAD
-        application.show_installer_window(installers)
-=======
-        application.show_installer_window(installers)
-
-
-def download_lutris_media(slug):
-    """Download all media types for a single lutris game"""
-    url = settings.SITE_URL + "/api/games/%s" % slug
-    request = http.Request(url)
-    try:
-        response = request.get()
-    except http.HTTPError as ex:
-        logger.debug("Unable to load %s: %s", slug, ex)
-        return
-    response_data = response.json
-    icon_url = response_data.get("icon_url")
-    if icon_url:
-        download_icons({slug: icon_url}, LutrisIcon())
-
-    banner_url = response_data.get("banner_url")
-    if banner_url:
-        download_icons({slug: banner_url}, LutrisBanner())
-
-    cover_url = response_data.get("coverart")
-    if cover_url:
-        download_icons({slug: cover_url}, LutrisCoverart())
->>>>>>> 828b5cea
+        application.show_installer_window(installers)