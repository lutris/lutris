import json
import os
import random
import time
<<<<<<< HEAD
from pathlib import Path
from typing import Optional
=======
>>>>>>> 828b5cea

from lutris import settings
from lutris.database.services import ServiceGameCollection
from lutris.gui.widgets.utils import get_default_icon, get_pixbuf
from lutris.util import system
from lutris.util.http import HTTPError, download_file
from lutris.util.log import logger

PGA_DB = settings.PGA_DB


class ServiceMedia:
    """Information about the service's media format"""

    service = NotImplemented
    size = NotImplemented
    source = "remote"  # set to local if the files don't need to be downloaded
    visible = True  # This media should be displayed as an option in the UI
    small_size = None
    dest_path = None
    file_pattern = NotImplemented
    api_field = NotImplemented
    url_pattern = "%s"

    def __init__(self):
        if self.dest_path and not system.path_exists(self.dest_path):
            os.makedirs(self.dest_path)

    def get_filename(self, slug):
        return self.file_pattern % slug

    def get_absolute_path(self, slug):
        """Return the abolute path of a local media"""
        return os.path.join(self.dest_path, self.get_filename(slug))

    def exists(self, slug):
        """Whether the icon for the specified slug exists locally"""
        cache_path = os.path.join(self.get_absolute_path(slug))
        if system.path_exists(cache_path, exclude_empty=True):
            return True
        # Empty files are placeholders; once they are old enough we'll
        # treat them as absent, and the download code will replace them.
        if system.path_exists(cache_path):
            cache_stats = os.stat(cache_path)
            if time.time() - cache_stats.st_mtime < 3600 * 24 * random.choice(range(7, 15)):
                return True
        return False

    def get_pixbuf_for_game(self, slug, is_installed=True):
        image_abspath = self.get_absolute_path(slug)
        return get_pixbuf(image_abspath, self.size, fallback=get_default_icon(self.size), is_installed=is_installed)

    def get_media_url(self, details):
        if self.api_field not in details:
            logger.warning("No field '%s' in API game %s", self.api_field, details)
            return
        if not details[self.api_field]:
            return
        return self.url_pattern % details[self.api_field]

    def get_media_urls_for(self, slugs):
        """Returns URLS for icons and logos, but for a specific
        list of slugs."""
        media_urls = self.get_media_urls()

        return {
            slug: url
            for slug, url in media_urls.items()
            if slug in slugs
        }

    def get_media_urls(self):
        """Return URLs for icons and logos from a service"""
        if self.source == "local":
            return {}
        service_games = ServiceGameCollection.get_for_service(self.service)
        medias = {}
        for game in service_games:
            if not game["details"]:
                continue
            details = json.loads(game["details"])
            media_url = self.get_media_url(details)
            if not media_url:
                continue
            medias[game["slug"]] = media_url
        return medias

    def download(self, slug, url):
        """Downloads the banner if not present"""
        if not url:
            return
        cache_path = os.path.join(self.dest_path, self.get_filename(slug))
        if system.path_exists(cache_path, exclude_empty=True):
            return
        if system.path_exists(cache_path):
            cache_stats = os.stat(cache_path)
            # Empty files have a life time between 1 and 2 weeks, retry them after
            if time.time() - cache_stats.st_mtime < 3600 * 24 * random.choice(range(7, 15)):
                return cache_path
            os.unlink(cache_path)
        try:
            return download_file(url, cache_path, raise_errors=True)
        except HTTPError as ex:
<<<<<<< HEAD
            logger.error(ex)
            # Prevent redownload (for a couple of weeks) if an error occurred.
            Path(cache_path).touch()
            return
=======
            logger.error("Failed to download %s: %s", url, ex)
>>>>>>> 828b5cea

    def render(self):
        """Used if the media requires extra processing"""<|MERGE_RESOLUTION|>--- conflicted
+++ resolved
@@ -2,11 +2,7 @@
 import os
 import random
 import time
-<<<<<<< HEAD
 from pathlib import Path
-from typing import Optional
-=======
->>>>>>> 828b5cea
 
 from lutris import settings
 from lutris.database.services import ServiceGameCollection
@@ -110,14 +106,10 @@
         try:
             return download_file(url, cache_path, raise_errors=True)
         except HTTPError as ex:
-<<<<<<< HEAD
-            logger.error(ex)
+            logger.error("Failed to download %s: %s", url, ex)
             # Prevent redownload (for a couple of weeks) if an error occurred.
             Path(cache_path).touch()
             return
-=======
-            logger.error("Failed to download %s: %s", url, ex)
->>>>>>> 828b5cea
 
     def render(self):
         """Used if the media requires extra processing"""