--- conflicted
+++ resolved
@@ -3,11 +3,7 @@
 from lutris.settings import read_setting
 
 
-<<<<<<< HEAD
-__all__ = ["xdg", "gog", "steam", "winesteam", "wineegs"]
-=======
-__all__ = ["xdg", "gog", "humblebundle", "steam", "winesteam"]
->>>>>>> 9fe2751d
+__all__ = ["xdg", "gog", "humblebundle", "steam", "winesteam", "wineegs"]
 
 
 class AuthenticationError(Exception):
