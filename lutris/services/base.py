"""Generic service utilities"""
import os
import shutil

from gi.repository import Gio, GObject

from lutris import api, settings
from lutris.api import get_game_installers
from lutris.config import write_game_config
from lutris.database import sql
from lutris.database.games import add_game, get_games
from lutris.database.services import ServiceGameCollection
from lutris.game import Game
from lutris.gui.dialogs.webconnect_dialog import WebConnectDialog
<<<<<<< HEAD
=======
from lutris.gui.views.media_loader import download_media
>>>>>>> 436e52c6
from lutris.services.service_media import ServiceMedia
from lutris.util import system
from lutris.util.cookies import WebkitCookieJar
from lutris.util.log import logger

PGA_DB = settings.PGA_DB


class AuthTokenExpired(Exception):
    """Exception raised when a token is no longer valid"""


class LutrisBanner(ServiceMedia):
    service = 'lutris'
    size = (184, 69)
    dest_path = settings.BANNER_PATH
    file_pattern = "%s.jpg"
    api_field = 'banner_url'
    url_pattern = "https://lutris.net/games/banner/%s.jpg"

    def get_media_urls_for(self, slugs):
        return {
            slug: self.url_pattern % slug
            for slug in slugs
        }

    def get_media_urls(self):
        return {
            game["slug"]: self.url_pattern % game["slug"]
            for game in get_games()
        }


class LutrisIcon(LutrisBanner):
    size = (32, 32)
    dest_path = settings.ICON_PATH
    file_pattern = "lutris_%s.png"
    api_field = 'icon_url'
    url_pattern = "https://lutris.net/games/icon/%s.png"


class LutrisCoverart(ServiceMedia):
    service = 'lutris'
    size = (264, 352)
    file_pattern = "%s.jpg"
    dest_path = settings.COVERART_PATH
    api_field = 'coverart'
    url_pattern = "%s"


class LutrisCoverartMedium(LutrisCoverart):
    size = (176, 234)


class BaseService(GObject.Object):
    """Base class for local services"""
    id = NotImplemented
    _matcher = None
    has_extras = False
    name = NotImplemented
    icon = NotImplemented
    online = False
    local = False
    drm_free = False  # DRM free games can be added to Lutris from an existing install
    client_installer = None  # ID of a script needed to install the client used by the service
    scripts = {}  # Mapping of Javascript snippets to handle redirections during auth
    medias = {}
    default_format = "icon"

    __gsignals__ = {
        "service-games-load": (GObject.SIGNAL_RUN_FIRST, None, ()),
        "service-games-loaded": (GObject.SIGNAL_RUN_FIRST, None, ()),
        "service-login": (GObject.SIGNAL_RUN_FIRST, None, ()),
        "service-logout": (GObject.SIGNAL_RUN_FIRST, None, ()),
    }

    @property
    def matcher(self):
        if self._matcher:
            return self._matcher
        return self.id

    def reload(self):
        """Refresh the service's games"""
        self.emit("service-games-load")
        try:
            self.wipe_game_cache()
            self.load()
            self.add_installed_games()
        finally:
            self.emit("service-games-loaded")

    def load(self):
        logger.warning("Load method not implemented")

<<<<<<< HEAD
=======
    def load_icons(self):
        """Download all game media from the service"""
        all_medias = self.medias.copy()
        all_medias.update(self.extra_medias)
        # Download icons
        for icon_type in all_medias:
            service_media = all_medias[icon_type]()
            media_urls = service_media.get_media_urls()
            download_media(media_urls, service_media)

        # Process icons
        for icon_type in all_medias:
            service_media = all_medias[icon_type]()
            service_media.render()

>>>>>>> 436e52c6
    def wipe_game_cache(self):
        logger.debug("Deleting games from service-games for %s", self.id)
        sql.db_delete(PGA_DB, "service_games", "service", self.id)

    def get_update_installers(self, db_game):
        return []

    def generate_installer(self, db_game):
        """Used to generate an installer from the data returned from the services"""
        return {}

    def match_game(self, service_game, api_game):
        """Match a service game to a lutris game referenced by its slug"""
        if not service_game:
            return
        sql.db_update(
            PGA_DB,
            "service_games",
            {"lutris_slug": api_game["slug"]},
            conditions={"appid": service_game["appid"], "service": self.id}
        )
        unmatched_lutris_games = get_games(
            searches={"installer_slug": self.matcher},
            filters={"slug": api_game["slug"]},
            excludes={"service": self.id}
        )
        for game in unmatched_lutris_games:
            logger.debug("Updating unmatched game %s", game)
            sql.db_update(
                PGA_DB,
                "games",
                {"service": self.id, "service_id": service_game["appid"]},
                conditions={"id": game["id"]}
            )

    def match_games(self):
        """Matching of service games to lutris games"""
        service_games = {
            str(game["appid"]): game for game in ServiceGameCollection.get_for_service(self.id)
        }
        lutris_games = api.get_api_games(list(service_games.keys()), service=self.id)
        for lutris_game in lutris_games:
            for provider_game in lutris_game["provider_games"]:
                if provider_game["service"] != self.id:
                    continue
                self.match_game(service_games.get(provider_game["slug"]), lutris_game)
        unmatched_service_games = get_games(searches={"installer_slug": self.matcher}, excludes={"service": self.id})
        for lutris_game in api.get_api_games(game_slugs=[g["slug"] for g in unmatched_service_games]):
            for provider_game in lutris_game["provider_games"]:
                if provider_game["service"] != self.id:
                    continue
                self.match_game(service_games.get(provider_game["slug"]), lutris_game)

    def match_existing_game(self, db_games, appid):
        """Checks if a game is already installed and populates the service info"""
        for _game in db_games:
            logger.debug("Matching %s with existing install: %s", appid, _game)
            game = Game(_game["id"])
            game.appid = appid
            game.service = self.id
            game.save()
            service_game = ServiceGameCollection.get_game(self.id, appid)
            sql.db_update(PGA_DB, "service_games", {"lutris_slug": game.slug}, {"id": service_game["id"]})
            return game

    def get_installers_from_api(self, appid):
        """Query the lutris API for an appid and get existing installers for the service"""
        lutris_games = api.get_api_games([appid], service=self.id)
        service_installers = []
        if lutris_games:
            lutris_game = lutris_games[0]
            installers = get_game_installers(lutris_game["slug"])
            for installer in installers:
                if self.matcher in installer["version"].lower():
                    service_installers.append(installer)
        return service_installers

    def install(self, db_game, update=False):
        """Install a service game, or starts the installer of the game.

        Args:
            db_game (dict or str): Database fields of the game to add, or (for Lutris service only
                the slug of the game.)

        Returns:
            str: The slug of the game that was installed, to be run. None if the game should not be
                run now. Many installers start from here, but continue running after this returns;
                they return None.
        """
        appid = db_game["appid"]
        logger.debug("Installing %s from service %s", appid, self.id)

        # Local services (aka game libraries that don't require any type of online interaction) can
        # be added without going through an install dialog.
        if self.local:
            return self.simple_install(db_game)
        if update:
            service_installers = self.get_update_installers(db_game)
        else:
            service_installers = self.get_installers_from_api(appid)
        # Check if the game is not already installed
        for service_installer in service_installers:
            existing_game = self.match_existing_game(
                get_games(filters={"installer_slug": service_installer["slug"], "installed": "1"}),
                appid
            )
            if existing_game:
                logger.debug("Found existing game, aborting install")
                return
        if update:
            installer = None
        else:
            installer = self.generate_installer(db_game)
        if installer:
            if service_installers:
                installer["version"] = installer["version"] + " (auto-generated)"
            service_installers.append(installer)
        if not service_installers:
            logger.error("No installer found for %s", db_game)
            return

        application = Gio.Application.get_default()
        application.show_installer_window(service_installers, service=self, appid=appid)

    def simple_install(self, db_game):
        """A simplified version of the install method, used when a game doesn't need any setup"""
        installer = self.generate_installer(db_game)
        configpath = write_game_config(db_game["slug"], installer["script"])
        game_id = add_game(
            name=installer["name"],
            runner=installer["runner"],
            slug=installer["game_slug"],
            directory=self.get_game_directory(installer),
            installed=1,
            installer_slug=installer["slug"],
            configpath=configpath,
            service=self.id,
            service_id=db_game["appid"],
        )
        return game_id

    def add_installed_games(self):
        """Services can implement this method to scan for locally
        installed games and add them to lutris.
        """

    def get_game_directory(self, _installer):
        """Specific services should implement this"""
        return ""


class OnlineService(BaseService):
    """Base class for online gaming services"""

    online = True
    cookies_path = NotImplemented
    cache_path = NotImplemented
    requires_login_page = False

    @property
    def credential_files(self):
        """Return a list of all files used for authentication"""
        return [self.cookies_path]

    def login(self, parent=None):
        logger.debug("Connecting to %s", self.name)
        dialog = WebConnectDialog(self, parent)
        dialog.set_modal(True)
        dialog.show()

    def is_authenticated(self):
        """Return whether the service is authenticated"""
        return all(system.path_exists(path) for path in self.credential_files)

    def wipe_game_cache(self):
        """Wipe the game cache, allowing it to be reloaded"""
        if self.cache_path:
            logger.debug("Deleting %s cache %s", self.id, self.cache_path)
            if os.path.isdir(self.cache_path):
                shutil.rmtree(self.cache_path)
            elif system.path_exists(self.cache_path):
                os.remove(self.cache_path)
        super().wipe_game_cache()

    def logout(self):
        """Disconnect from the service by removing all credentials"""
        self.wipe_game_cache()
        for auth_file in self.credential_files:
            try:
                os.remove(auth_file)
            except OSError:
                logger.warning("Unable to remove %s", auth_file)
        logger.debug("logged out from %s", self.id)
        self.emit("service-logout")

    def load_cookies(self):
        """Load cookies from disk"""
        if not system.path_exists(self.cookies_path):
            logger.warning("No cookies found in %s, please authenticate first", self.cookies_path)
            return
        cookiejar = WebkitCookieJar(self.cookies_path)
        cookiejar.load()
        return cookiejar<|MERGE_RESOLUTION|>--- conflicted
+++ resolved
@@ -12,10 +12,6 @@
 from lutris.database.services import ServiceGameCollection
 from lutris.game import Game
 from lutris.gui.dialogs.webconnect_dialog import WebConnectDialog
-<<<<<<< HEAD
-=======
-from lutris.gui.views.media_loader import download_media
->>>>>>> 436e52c6
 from lutris.services.service_media import ServiceMedia
 from lutris.util import system
 from lutris.util.cookies import WebkitCookieJar
@@ -111,24 +107,6 @@
     def load(self):
         logger.warning("Load method not implemented")
 
-<<<<<<< HEAD
-=======
-    def load_icons(self):
-        """Download all game media from the service"""
-        all_medias = self.medias.copy()
-        all_medias.update(self.extra_medias)
-        # Download icons
-        for icon_type in all_medias:
-            service_media = all_medias[icon_type]()
-            media_urls = service_media.get_media_urls()
-            download_media(media_urls, service_media)
-
-        # Process icons
-        for icon_type in all_medias:
-            service_media = all_medias[icon_type]()
-            service_media.render()
-
->>>>>>> 436e52c6
     def wipe_game_cache(self):
         logger.debug("Deleting games from service-games for %s", self.id)
         sql.db_delete(PGA_DB, "service_games", "service", self.id)
