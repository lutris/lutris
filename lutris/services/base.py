--- conflicted
+++ resolved
@@ -30,7 +30,6 @@
     dest_path = settings.BANNER_PATH
     file_pattern = "%s.jpg"
     api_field = 'banner_url'
-<<<<<<< HEAD
     url_pattern = "https://lutris.net/games/banner/%s.jpg"
 
     def get_media_urls_for(self, slugs):
@@ -44,8 +43,6 @@
             game["slug"]: self.url_pattern % game["slug"]
             for game in get_games()
         }
-=======
->>>>>>> ac6ca06a
 
 
 class LutrisIcon(LutrisBanner):
