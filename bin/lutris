#!/usr/bin/python
# -*- Mode: Python; coding: utf-8; indent-tabs-mode: nil; tab-width: 4 -*-
# Copyright (C) 2010 Mathieu Comandon <strycore@gmail.com>
# This program is free software: you can redistribute it and/or modify it
# under the terms of the GNU General Public License version 3, as published
# by the Free Software Foundation.
#
# This program is distributed in the hope that it will be useful, but
# WITHOUT ANY WARRANTY; without even the implied warranties of
# MERCHANTABILITY, SATISFACTORY QUALITY, or FITNESS FOR A PARTICULAR
# PURPOSE.  See the GNU General Public License for more details.
#
# You should have received a copy of the GNU General Public License along
# with this program.  If not, see <http://www.gnu.org/licenses/>.

import os
import sys
import gtk
import logging
import optparse

<<<<<<< HEAD
from os.path import realpath, dirname, normpath
=======
logger = logging.getLogger(__name__)
>>>>>>> b428c1c0

LAUNCH_PATH = dirname(realpath(__file__))
if LAUNCH_PATH != "/usr/bin":
<<<<<<< HEAD
    SOURCE_PATH=normpath(os.path.join(LAUNCH_PATH, '..'))
=======
    LAUNCH_PATH = dirname(realpath(__file__))
if LAUNCH_PATH != "/usr/bin":
    SOURCE_PATH = normpath(os.path.join(LAUNCH_PATH, '..'))
>>>>>>> b428c1c0
    sys.path.insert(0, SOURCE_PATH)

from lutris.constants import DATA_PATH, CONFIG_EXTENSION, GAME_CONFIG_PATH
from lutris.util import log
from lutris.installer import Installer
from lutris.config import check_config
from lutris.gui.lutriswindow import LutrisWindow
<<<<<<< HEAD

logger = logging.getLogger(__name__)
log.logger.name = "Lutris Gaming Platform"
=======
#from lutris.gui.common import ErrorDialog

>>>>>>> b428c1c0

def new_lutris_window():
    """ Returns an instantiated LutrisWindow object. """
    ui_filename = os.path.join(DATA_PATH, 'ui', 'LutrisWindow.ui')
    if not os.path.exists(ui_filename):
        msg = 'File %s not found' % ui_filename
        log.logger.error(msg)
        raise IOError(msg)
    builder = gtk.Builder()
    builder.add_from_file(ui_filename)
    window = builder.get_object("lutris_window")
    window.finish_initializing(builder, DATA_PATH)
    return window

check_config()

# Support for command line options.
parser = optparse.OptionParser(version="%prog %ver")
parser.add_option("-v", "--verbose", action="store_true",
                  dest="verbose", help="Verbose output")
parser.add_option("-d", "--debug", action="store_true",
                  dest="debug", help="Show debug messages")
parser.add_option("-i", "--install", dest="installer_file",
                  help="Install a game from a yml file")
parser.add_option("-n", "--no-download",
                  action="store_true", dest="no_download",
                  help="Don't download anything when installing")
(options, args) = parser.parse_args()

# Set the logging level to show debug messages.
if options.debug:
    log.logger.setLevel(log.logging.DEBUG)
    log.logger.debug('logging enabled')
else:
    log.logger.setLevel(log.logging.INFO)
if options.verbose:
    console = log.logging.StreamHandler()
    if options.debug:
        console.setLevel(log.logging.DEBUG)
    else:
        console.setLevel(log.logging.INFO)
<<<<<<< HEAD

    formatter = log.logging.Formatter('%(name)-12s: %(levelname)-8s %(message)s')
=======
    fmt = '%(name)-12s: %(levelname)-8s %(message)s'
    formatter = log.logging.Formatter(fmt)
>>>>>>> b428c1c0
    console.setFormatter(formatter)
    log.logger.addHandler(console)

installer = False
game = None
if options.installer_file:
    if not os.path.exists(options.installer_file):
        log.logger.error("Unable to find installer at : %s"
                         % options.installer_file)
        exit()
    else:
        game = True
        installer = os.path.abspath(options.installer_file)
        print "Installing game from %s" % installer

# Run the application.
for arg in args:
    if arg.startswith('lutris:'):
        game = arg[7:]
        break
if game is not None:
    if isinstance(game, str):
        file_path = os.path.join(GAME_CONFIG_PATH,
                                 game + CONFIG_EXTENSION)
    else:
        file_path = None
    if file_path is not None and os.path.exists(file_path):
        import lutris.game
        log.logger.info('Launching ' + game)
        lutris_game = lutris.game.LutrisGame(game)
        lutris_game.play()
    else:
        log.logger.debug('Installing %s' % game)
        installer = Installer(game, installer)
        gtk.gdk.threads_init()
        gtk.gdk.threads_enter()
        gtk.main()
        gtk.gdk.threads_leave()
else:
    lutris_window = new_lutris_window()
    lutris_window.show()
    gtk.gdk.threads_init()
    gtk.gdk.threads_enter()
    gtk.main()
    gtk.gdk.threads_leave()<|MERGE_RESOLUTION|>--- conflicted
+++ resolved
@@ -19,21 +19,11 @@
 import logging
 import optparse
 
-<<<<<<< HEAD
 from os.path import realpath, dirname, normpath
-=======
-logger = logging.getLogger(__name__)
->>>>>>> b428c1c0
 
-LAUNCH_PATH = dirname(realpath(__file__))
+LAUNCH_PATH=dirname(realpath(__file__))
 if LAUNCH_PATH != "/usr/bin":
-<<<<<<< HEAD
     SOURCE_PATH=normpath(os.path.join(LAUNCH_PATH, '..'))
-=======
-    LAUNCH_PATH = dirname(realpath(__file__))
-if LAUNCH_PATH != "/usr/bin":
-    SOURCE_PATH = normpath(os.path.join(LAUNCH_PATH, '..'))
->>>>>>> b428c1c0
     sys.path.insert(0, SOURCE_PATH)
 
 from lutris.constants import DATA_PATH, CONFIG_EXTENSION, GAME_CONFIG_PATH
@@ -41,14 +31,9 @@
 from lutris.installer import Installer
 from lutris.config import check_config
 from lutris.gui.lutriswindow import LutrisWindow
-<<<<<<< HEAD
 
 logger = logging.getLogger(__name__)
 log.logger.name = "Lutris Gaming Platform"
-=======
-#from lutris.gui.common import ErrorDialog
-
->>>>>>> b428c1c0
 
 def new_lutris_window():
     """ Returns an instantiated LutrisWindow object. """
@@ -90,13 +75,9 @@
         console.setLevel(log.logging.DEBUG)
     else:
         console.setLevel(log.logging.INFO)
-<<<<<<< HEAD
 
-    formatter = log.logging.Formatter('%(name)-12s: %(levelname)-8s %(message)s')
-=======
     fmt = '%(name)-12s: %(levelname)-8s %(message)s'
     formatter = log.logging.Formatter(fmt)
->>>>>>> b428c1c0
     console.setFormatter(formatter)
     log.logger.addHandler(console)
 
