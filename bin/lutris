--- conflicted
+++ resolved
@@ -108,19 +108,15 @@
     # FIXME: this only works for Wine Steam games
     from lutris.runners import winesteam
     steam_runner = winesteam.winesteam()
-<<<<<<< HEAD
-    print(steam_runner.get_appid_list())
-=======
     for appid in steam_runner.get_appid_list():
         print appid
     exit()
 if options.list_steam_folders:
     steamapps_paths = get_steamapps_paths()
     for path in steamapps_paths['linux']:
-        print path
+        print(path)
     for path in steamapps_paths['windows']:
-        print path
->>>>>>> f53d36a0
+        print(path)
     exit()
 
 
@@ -155,15 +151,10 @@
             pid = dbus_interface.GetConnectionUnixProcessID(lutris.bus_name)
 
             os.kill(pid, signal.SIGKILL)
-<<<<<<< HEAD
-        except (OSError, dbus.exceptions.DBusException):
-            logger.debug(e)
-=======
         except (OSError, dbus.exceptions.DBusException) as ex:
             logger.error("Lutris was non responsive, we tried, we failed and failed "
                          "some more. Please now try to restart Lutris")
             logger.error(ex)
->>>>>>> f53d36a0
             exit()  # Give up :(
         else:
             time.sleep(1)  # Wait for bus name to be available again
