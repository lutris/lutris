# Contributing to Lutris

## Finding features to work on

If you are looking for issues to work on, have a look at the
[milestones](https://github.com/lutris/lutris/milestones) and see which one is
the closest to release then look at the tickets targeted at this release.

Don't forget that Lutris is not only a desktop client, there are also a lot of
issues to work on [on the website](https://github.com/lutris/website/issues)
and also in the [build scripts repository](https://github.com/lutris/buildbot)
where you can submit bash scripts for various open source games and engines we
do not already have.

Another area where users can help is [confirming some
issues](https://github.com/lutris/lutris/issues?q=is%3Aissue+is%3Aopen+label%3A%22need+help%22)
that can't be reproduced on the developers setup. Other issues, tagged [need
help](https://github.com/lutris/lutris/issues?q=is%3Aissue+is%3Aopen+label%3A%22need+help%22)
might be a bit more technical to resolve but you can always have a look and see
if they fit your area of expertise. Also, while not fully ready, we do
appreciate receiving translations for other languages, support for i18n will
come in a future update.

Note that Lutris is not a playground or a toy project. One cannot submit new
features that aren't on the roadmap and submit a pull request for them without
agreeing on a design first with the development team. You can submit such pull
requests but they will have to be updated with necessary changes from code
reviews of the development team. This is not only about writing good code but
also about providing good design for the overall product. Make sure to post all
the relevant information in a ticket or on the pull request. New features must
at all times have a valid use case based on an actual game, be very specific
about why you are implementing a feature otherwise it will get rejected.
Avoid adding options in the GUI or introducing new installer directives for
things that can be automated. Lutris focuses heavily on automation and on doing
the right thing by default. Only introduce new option when absolutely
necessary.

Contributors are welcome to suggest architectural changes or better code design
if they feel like the current implementation should be improved but please take
note that we're trying to stay as lean as possible. Requests introducing complex
architectural changes for the sake of "modularity", "Unix pureness" or subjective
aspects might not be received warmly. There are no plans for any rewrite in
another language or switching to another toolkit.

## Running Lutris from Git

Running Lutris from a local git repository is easy, it only requires cloning
the repository and executing Lutris from there.

    git clone https://github.com/lutris/lutris
    cd lutris
    ./bin/lutris -d

Make sure you have all necessary dependencies installed. It is recommended that
you keep a copy of the stable version installed with your package manager to
ensure that all dependencies are available.
If you are working on newly written code that might introduce
new dependencies, check in the package configuration files for new packages to
install. Debian based distros will have their dependencies listed
in `debian/control` and RPM based ones in `lutris.spec`.

The PyGOject introspection libraries are not regular python packages and
it is not possible for pip to install them or use them from a virtualenv. Make
sure to always use PyGOject from your distribution's package manager. Also
install the necessary GObject bindings as described in the INSTALL file.

<<<<<<< HEAD
## Set up your development environment
=======
Set up your development environment
-----------------------------------
>>>>>>> ff30fc25

To ensure you have the proper dependencies installed run: `make dev`
This will use pipenv to create a virtual environment installing all necessary
python packages to get you up and running.

This project includes .editorconfig so you're good to go if you're using any
editor/IDE that supports this. Otherwise make sure to configure your max line
length to 120, indent style to space and always end files with an empty new line.

<<<<<<< HEAD
## Formatting your code
=======
Formatting your code
--------------------
>>>>>>> ff30fc25

To ensure getting your contributions getting merged faster and to avoid other
developers from going back and fixing your code, please make sure your code
passes style checks by running `make sc` and fixing any reported issues
before submitting your code. This runs a series of tools to apply pep8 coding
style conventions, sorting and grouping imports and checking for formatting issues
and other code smells.

You can help fix formatting issues or other code smells by having a look at
the CodeFactor page: https://www.codefactor.io/repository/github/lutris/lutris

When writing docstrings, you should follow the Google style
(See: https://sphinxcontrib-napoleon.readthedocs.io/en/latest/example_google.html)
You should always provide docstrings, otherwise your code wouldn't pass a
Pylint check.

Do _not_ add type annotations, those are not supported in Python 3.4.

## Writing tests

If your patch does not require interactions with a GUI or external processes,
please consider adding unit tests for your code. Have a look at the existing
test suite in the `tests` folder to see what kind of features are tested.

## Running tests

Be sure to test your changes thoroughly, never submit changes without running
the code. At the very least, run the test suite and check that nothing broke.
You can run the test suite by typing `make test` in the source directory.
In order to run the test, you'll need to install nosetests and flake8:

    pip3 install nose flake8

## QAing your changes

It is very important that any of your changes be tested manually, especially if
you didn't add unit tests for the patch. Even trivial changes should be tested
as they could potentially introduce breaking changes from a simple oversight.

## Submitting your changes

Make a new git branch based of `master` in most cases, or `next` if you want to
target a future release. Send a pull request through GitHub describing what
issue the patch solves. If the PR is related to and existing bug report, you
can add `(Closes #nnn)` or `(Fixes #nnn)` to your PR title or message, where
`nnn` is the ticket number you're fixing. If you have been fixing your PR with
several commits, please consider squashing those commits into one with `git rebase -i`.

## Developer resources

Lutris uses Python 3 and GObject / Gtk+ 3 as its core stack, here are some
links to some resources that can help you familiarize yourself with the
project's code base.

- [Python 3 documentation](https://docs.python.org/3/)
- [PyGObject documentation](https://pygobject.readthedocs.io/en/latest/)
- [Python Gtk 3 tutorial](https://python-gtk-3-tutorial.readthedocs.io/en/latest/objects.html)
- [Fakegir GObject code completion](https://github.com/strycore/fakegir)

## Project structure

    [root]-+ Config files and READMEs
        |
        +-[bin] Main lutris executable script
        +-[debian] Debian / Ubuntu packaging configuration
        +-[docs] User documentation
        +-[lutris]-+ Source folder
        |          |
        |          +-[gui] Gtk UI code
        |          +-[installer] Install script interpreter
        |          +-[migrations] Migration scripts for user side changes
        |          +-[runners] Runner code, detailing launch options and settings
        |          +-[services] External services (Steam, GOG, ...)
        |          +-[util] Generic utilities
        |
        +-[po] Translation files
        +-[share] Lutris resources like icons, ui files, scripts
        +-[tests] Unit tests<|MERGE_RESOLUTION|>--- conflicted
+++ resolved
@@ -64,12 +64,9 @@
 sure to always use PyGOject from your distribution's package manager. Also
 install the necessary GObject bindings as described in the INSTALL file.
 
-<<<<<<< HEAD
-## Set up your development environment
-=======
+
 Set up your development environment
 -----------------------------------
->>>>>>> ff30fc25
 
 To ensure you have the proper dependencies installed run: `make dev`
 This will use pipenv to create a virtual environment installing all necessary
@@ -79,12 +76,10 @@
 editor/IDE that supports this. Otherwise make sure to configure your max line
 length to 120, indent style to space and always end files with an empty new line.
 
-<<<<<<< HEAD
-## Formatting your code
-=======
+
 Formatting your code
 --------------------
->>>>>>> ff30fc25
+
 
 To ensure getting your contributions getting merged faster and to avoid other
 developers from going back and fixing your code, please make sure your code
